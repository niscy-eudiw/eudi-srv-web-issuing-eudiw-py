--- conflicted
+++ resolved
@@ -145,7 +145,6 @@
 
 ### Fixed
 - Refresh token rotation
-<<<<<<< HEAD
 - CoR uri 
 
 ## [0.8.2]
@@ -160,6 +159,3 @@
 - Cannot add PID due to bracket error
 - SD-JWT VC PID contains improperly disclosed elements in nationalities
 - Unable to issue PoR Credential through wallet tester
-=======
-- CoR uri 
->>>>>>> c2cd64f0
