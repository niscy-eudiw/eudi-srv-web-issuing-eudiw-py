# coding: latin-1
###############################################################################
# Copyright (c) 2025 European Commission
#
# Licensed under the Apache License, Version 2.0 (the "License");
# you may not use this file except in compliance with the License.
# You may obtain a copy of the License at
#
#    http://www.apache.org/licenses/LICENSE-2.0
#
# Unless required by applicable law or agreed to in writing, software
# distributed under the License is distributed on an "AS IS" BASIS,
# WITHOUT WARRANTIES OR CONDITIONS OF ANY KIND, either express or implied.
# See the License for the specific language governing permissions and
# limitations under the License.
#
###############################################################################

import base64
import io
import json
import re
from urllib.parse import urlparse
import uuid
import cbor2
<<<<<<< HEAD
from flask import (
    Blueprint,
    abort,
    jsonify,
    request,
    session,
)
from typing import Tuple, Union
from urllib.parse import quote_plus
=======
from flask import Blueprint, jsonify, redirect, render_template, request, session, url_for
import urllib
from urllib.parse import quote_plus
from formatter_func import cbor2elems
>>>>>>> 116f6481
import requests
import segno
from .app_config.config_service import ConfService as cfgservice
from app.data_management import revocation_requests
from cryptography.hazmat.primitives.asymmetric import rsa, ec, ed25519, ed448
from . import oidc_metadata
from misc import generate_unique_id
from datetime import datetime, timedelta
<<<<<<< HEAD
import cbor2

""" from app.data_management import (
    oid4vp_requests,
) """
from sd_jwt.holder import SDJWTHolder
import jwt
from cryptography import x509
from cryptography.hazmat.backends import default_backend
from cryptography.hazmat.primitives.asymmetric.types import CertificatePublicKeyTypes
from app_config.config_countries import ConfFrontend
from app.redirect_func import post_redirect_with_payload

revocation = Blueprint("revocation", __name__, url_prefix="/revocation")


# TODO finish revocation pages.
@revocation.route("revocation_choice", methods=["GET"])
def revocation_choice():
    """Page for selecting credentials

    Loads credentials supported by EUDIW Issuer"""

=======
from pymdoccbor.mdoc.verifier import MdocCbor
from pymdoccbor.mso.verifier import MsoVerifier
from app_config.config_secrets import revocation_api_key
import binascii
import cbor2
from app.data_management import (
    getSessionId_accessToken,
    parRequests,
    transaction_codes,
    deferredRequests,
    session_ids,
    getSessionId_requestUri,
    getSessionId_authCode,
    credential_offer_references,
    oid4vp_requests
)

revocation = Blueprint("revocation", __name__, url_prefix="/revocation")

#TODO finish revocation pages.
@revocation.route("revocation_choice", methods=["GET"])
def revocation_choice():
    """ Page for selecting credentials

    Loads credentials supported by EUDIW Issuer """
   
>>>>>>> 116f6481
    credentialsSupported = oidc_metadata["credential_configurations_supported"]

    credentials = {"sd-jwt vc format": {}, "mdoc format": {}}

    for cred in credentialsSupported:
        credential = credentialsSupported[cred]

        if credential["format"] == "dc+sd-jwt":
            credentials["sd-jwt vc format"].update(
                {cred: credential["credential_metadata"]["display"][0]["name"]}
            )

        if credential["format"] == "mso_mdoc":
            credentials["mdoc format"].update(
                {cred: credential["credential_metadata"]["display"][0]["name"]}
            )

    target_url = ConfFrontend.registered_frontends[cfgservice.default_frontend]["url"]

    return post_redirect_with_payload(
        target_url=f"{target_url}/display_revocation_choice",
        data_payload={
            "cred": credentials,
            "redirect_url": f"{cfgservice.service_url}revocation/oid4vp_call",
        },
    )


@revocation.route("oid4vp_call", methods=["GET", "POST"])
def oid4vp_call():
    credentialsSupported = oidc_metadata["credential_configurations_supported"]
    form_keys = request.form.keys()
    form = list(form_keys)
    form.remove("proceed")
    session_id = str(uuid.uuid4())

    print("\nform: ", form)

    input_descriptors = []

    # print("\nrequested: ", credentials_requested)

    dcql_credentials = []
    query_id_counter = 0

    for credential_requested in form:
        credential_config = credentialsSupported[credential_requested]
        credential_metadata = credential_config["credential_metadata"]
        credential_format = credential_config["format"]

        query_id = f"query_{query_id_counter}"
        dcql_credential = {"id": query_id, "format": credential_format, "claims": []}

        # Add the meta object based on the format
        if credential_format == "dc+sd-jwt":
            dcql_credential["meta"] = {"vct_values": [credential_config["vct"]]}
        elif credential_format == "mso_mdoc":
            dcql_credential["meta"] = {"doctype_value": credential_config["doctype"]}

<<<<<<< HEAD
        for claim in credential_metadata["claims"]:
            dcql_credential["claims"].append(
                {"path": claim["path"], "intent_to_retain": False}
=======
            
            input_descriptors.append(
                {
                    "id": doctype,
                    "format": format,
                    "name": "EUDI PID",
                    "purpose": "We need to verify your identity",
                    "constraints": {
                    "fields": fields
                    }
                }
            )
                    
        elif credential["format"] == "dc+sd-jwt":
            format = {
                "dc+sd-jwt": {
                    "sd-jwt_alg_values": [
                    "ES256",
                    "ES384",
                    "ES512"
                    ],
                    "kb-jwt_alg_values": [
                    "RS256",
                    "RS384",
                    "RS512",
                    "ES256",
                    "ES384",
                    "ES512"
                    ]
                }
            }
        

            fields.append(
                {
                    "path": [
                        "$.vct"
                    ],
                    "filter": {
                        "type": "string",
                        "const": credentialsSupported[id]["vct"]
                    }
                },
>>>>>>> 116f6481
            )

        dcql_credentials.append(dcql_credential)

        query_id_counter += 1

    # Final DCQL query
    dcql_query = {"credentials": dcql_credentials}

    url = cfgservice.dynamic_presentation_url
    payload_cross_device = json.dumps(
        {
            "type": "vp_token",
            "nonce": "hiCV7lZi5qAeCy7NFzUWSR4iCfSmRb99HfIvCkPaCLc=",
            "dcql_query": dcql_query,
            "request_uri_method": "post",
        }
    )

    payload_same_device = json.dumps(
        {
            "type": "vp_token",
            "nonce": "hiCV7lZi5qAeCy7NFzUWSR4iCfSmRb99HfIvCkPaCLc=",
            "request_uri_method": "post",
            "dcql_query": dcql_query,
            "wallet_response_redirect_uri_template": cfgservice.service_url
            + "getpidoid4vp?response_code={RESPONSE_CODE}&session_id="
            + session_id,
        }
    )

    headers = {
        "Content-Type": "application/json",
    }

    print("\npayload: ", payload_cross_device)

    response_cross = requests.request(
        "POST", url[:-1], headers=headers, data=payload_cross_device
    ).json()

    response_same = requests.request(
        "POST", url[:-1], headers=headers, data=payload_same_device
    ).json()

    """ oid4vp_requests.update(
        {
            session_id: {
                "response": response_same,
                "expires": datetime.now()
                + timedelta(minutes=cfgservice.deffered_expiry),
            }
        }
    ) """

    domain = urlparse(url).netloc

    deeplink_url = (
        "eudi-openid4vp://"
        + domain
        + "?client_id="
        + response_same["client_id"]
        + "&request_uri="
        + response_same["request_uri"]
    )

    qr_code_url = (
        "eudi-openid4vp://"
        + domain
        + "?client_id="
        + response_cross["client_id"]
        + "&request_uri="
        + response_cross["request_uri"]
    )

    # Generate QR code
    # img = qrcode.make("uri")
    # QRCode.print_ascii()

    qrcode = segno.make(qr_code_url)
    out = io.BytesIO()
    qrcode.save(out, kind="png", scale=3)

    # qrcode.terminal()
    # qr_img_base64 = qrcode.png_data_uri(scale=4)

    qr_img_base64 = "data:image/png;base64," + base64.b64encode(out.getvalue()).decode(
        "utf-8"
    )

    target_url = ConfFrontend.registered_frontends[cfgservice.default_frontend]["url"]

    return post_redirect_with_payload(
        target_url=f"{target_url}/display_revocation_authorization",
        data_payload={
            "url_data": deeplink_url,
            "redirect_url": cfgservice.service_url,
            "qrcode": qr_img_base64,
            "presentation_id": response_cross["transaction_id"],
        },
    )


def b64url_decode(data):
<<<<<<< HEAD
    if not re.fullmatch(r"[A-Za-z0-9\-_]*", data):
        raise ValueError("Invalid base64url characters in input")

    padding = "=" * (-len(data) % 4)
    try:
        return base64.urlsafe_b64decode(data + padding)
    except Exception as e:
        raise ValueError(f"Invalid base64 data: {e}")


def extract_public_key_from_x5c(
    jwt_raw: str,
) -> Tuple[CertificatePublicKeyTypes, str]:
    """
    Extract the public key and algorithm from the x5c header in a JWT.

    This function does NOT trust the JWT; it only extracts the public key
    to be used later for signature verification.

    Args:
        jwt_raw (str): The raw JWT as a string.

    Raises:
        ValueError: If the x5c header is missing or the key type is unsupported.

    Returns:
        Tuple[CertificatePublicKeyTypes, str]: A tuple containing the public key
        extracted from the x5c certificate and the algorithm from the JWT header.
    """
    unverified_header = jwt.get_unverified_header(jwt_raw)
=======
    padding = '=' * (-len(data) % 4)
    return base64.urlsafe_b64decode(data + padding)

from sd_jwt.holder import SDJWTHolder
import jwt
from cryptography import x509
from cryptography.hazmat.backends import default_backend

def get_status_sdjwt(sd_jwt: str):
     
    sdjwt_holder = SDJWTHolder(
        sd_jwt,
    )

    unverified_header = jwt.get_unverified_header(sdjwt_holder._unverified_input_sd_jwt)
>>>>>>> 116f6481

    x5c_chain = unverified_header.get("x5c")
    if not x5c_chain:
        raise ValueError("x5c header not found in JWT")
<<<<<<< HEAD

    x5c_cert_der = b64url_decode(x5c_chain[0])
    x509_cert = x509.load_der_x509_certificate(x5c_cert_der, default_backend())
    return x509_cert.public_key(), unverified_header["alg"]


def verify_and_decode_sdjwt(sd_jwt: str) -> dict:
    """
    Verify the signature of a base64url-encoded SD-JWT using its embedded x5c certificate
    and decode its payload.

    Args:
        sd_jwt (str): The SD-JWT encoded with base64url.

    Raises:
        ValueError: If the x5c certificate is missing or malformed, the public key type is unsupported,
                    or the JWT signature verification fails.

    Returns:
        dict: The decoded payload of the SD-JWT as a dictionary.
    """
    sdjwt_holder = SDJWTHolder(
        sd_jwt,
    )

    public_key, alg = extract_public_key_from_x5c(sdjwt_holder._unverified_input_sd_jwt)

    # Check if the key type is supported by PyJWT
    if isinstance(
        public_key,
        (
            rsa.RSAPublicKey,
            ec.EllipticCurvePublicKey,
            ed25519.Ed25519PublicKey,
            ed448.Ed448PublicKey,
        ),
    ):
        decoded_jwt = jwt.decode(
            sdjwt_holder._unverified_input_sd_jwt,
            key=public_key,
            algorithms=[alg],
        )
    else:
        raise ValueError(f"Unsupported key type: {type(public_key)}")

    return decoded_jwt


def get_status_sdjwt(sd_jwt: str) -> dict:
    """
    Verifies a base64url-encoded SD-JWT and extracts the 'status' claim.

    Args:
        sd_jwt (str): A base64url-encoded SD-JWT in compact serialization format.

    Raises:
        ValueError: If the JWT is invalid, the x5c certificate is missing or malformed,
                    or the public key type is unsupported.

    Returns:
        dict: The value of the 'status' claim from the decoded JWT payload.
    """

    decoded = verify_and_decode_sdjwt(sd_jwt)

    return decoded["status"]


def get_status_mdoc(mdoc_credential: str) -> Union[list, dict]:
    """
    Decodes a base64url-encoded mdoc credential and extracts the status information.

    Args:
        mdoc_credential (str): A base64url-encoded mdoc credential string.

    Returns:
        Union[list, dict]: The 'status' field(s) extracted from the document(s).
            Returns a dict if only one document is present,
            or a list of dicts if multiple documents are present.
    """

    mdoc_bytes = b64url_decode(mdoc_credential)

    mdoc = cbor2.loads(mdoc_bytes)

    print("\nlen documents: ", len(mdoc["documents"]))

    if len(mdoc["documents"]) == 1:
        status = cbor2.loads(
            cbor2.loads(mdoc["documents"][0]["issuerSigned"]["issuerAuth"][2]).value
        )["status"]

        print("\nstatus: ", status)
        print("\nstatus type: ", type(status))
        return status

    else:
        statuses = []
        for document in mdoc["documents"]:
            statuses.append(
                cbor2.loads(
                    cbor2.loads(document["issuerSigned"]["issuerAuth"][2]).value
                )["status"]
            )

        print("\nstatuses: ", statuses)
        print("\nstatuses type: ", type(statuses))
        return statuses

=======
        
    
    x5c_cert_der = base64.b64decode(x5c_chain[0])
    x509_cert = x509.load_der_x509_certificate(x5c_cert_der, default_backend())

    public_key = x509_cert.public_key()

    decoded = jwt.decode(
    sdjwt_holder._unverified_input_sd_jwt,
    key=public_key,
    algorithms=[unverified_header["alg"]],
)

    return decoded["status"]

>>>>>>> 116f6481

@revocation.route("getoid4vp", methods=["GET", "POST"])
def oid4vp_get():

    if "response_code" in request.args and "session_id" in request.args:
        cfgservice.app_logger.info(
            ", Session ID: " + session["session_id"] + ", " + "oid4vp flow: same_device"
        )

        response_code = request.args.get("response_code")
        """ presentation_id = oid4vp_requests[request.args.get("session_id")]["response"][
            "transaction_id"
        ] """

        # Validate presentation_id: allow only base64url characters (alphanumeric, '-', '_')
        """ if not re.fullmatch(r"[A-Za-z0-9\-_]+", presentation_id):
            raise ValueError("Invalid presentation_id")

        url = (
            cfgservice.dynamic_presentation_url
            + presentation_id
            + "?nonce=hiCV7lZi5qAeCy7NFzUWSR4iCfSmRb99HfIvCkPaCLc="
            + "&response_code="
            + response_code
        ) """

    elif "presentation_id" in request.args:
        presentation_id = request.args["presentation_id"]
        print("\npresentation_id", presentation_id)

        # Validate presentation_id: allow only base64url characters (alphanumeric, '-', '_')
        if not re.fullmatch(r"[A-Za-z0-9\-_]+", presentation_id):
            raise ValueError("Invalid presentation_id")

        url = (
            cfgservice.dynamic_presentation_url
            + presentation_id
            + "?nonce=hiCV7lZi5qAeCy7NFzUWSR4iCfSmRb99HfIvCkPaCLc="
        )

    else:
        return jsonify({"error": "Missing required parameters"}), 400

    headers = {
        "Content-Type": "application/json",
    }

    response = requests.request("GET", url, headers=headers)
    if response.status_code != 200:
        error_msg = str(response.status_code)
        return jsonify({"error": error_msg}), 400

    response_json = response.json()

    print("\nresponse: ", response_json)

<<<<<<< HEAD
    credentials = {"dc+sd-jwt": [], "mso_mdoc": []}

    resp = {"dc+sd-jwt": [], "mso_mdoc": []}

    if len(response_json["vp_token"]) == 1:

        format = response_json["presentation_submission"]["descriptor_map"][0]["format"]

        if format == "mso_mdoc":
            credentials["mso_mdoc"].append(response_json["vp_token"][0])
=======
    credentials = {"dc+sd-jwt":[],
                   "mso_mdoc": []}
    
    resp = {"dc+sd-jwt":[],
            "mso_mdoc": []}
    
    if len(response_json["vp_token"]) == 1:
        format = response_json['presentation_submission']['descriptor_map']['format']
        if format == "mso_mdoc":
                credentials["mso_mdoc"].append(response_json["vp_token"][0])
>>>>>>> 116f6481
        elif format == "dc+sd-jwt":
            credentials["dc+sd-jwt"].append(response_json["vp_token"][0])

    else:
<<<<<<< HEAD
        for descriptor_map in response_json["presentation_submission"][
            "descriptor_map"
        ]:
            format = descriptor_map["format"]
            path = descriptor_map["path"]

            # get array index from json path
            index = int(path[path.find("[") + 1 : path.find("]")])

            # print("\nformat", format)
            # print("\nindex", index)
            # print("\ncredential", response_json["vp_token"][index])
=======
        for desc in response_json['presentation_submission']['descriptor_map']:
            format = desc['format']
            path = desc['path']
            index_str = path[path.find('[') + 1:path.find(']')]
            index = int(index_str)

            print("\nformat", format)
            print("\nindex", index)
            print("\ncredential", response_json["vp_token"][index])
>>>>>>> 116f6481

            if format == "mso_mdoc":
                credentials["mso_mdoc"].append(response_json["vp_token"][index])
            elif format == "dc+sd-jwt":
                credentials["dc+sd-jwt"].append(response_json["vp_token"][index])

    print("\ncredentials: ", credentials)
<<<<<<< HEAD
    print("\nmso_mdoc len: ", len(credentials["mso_mdoc"]))

=======
>>>>>>> 116f6481
    for credential in credentials["mso_mdoc"]:

        statuses = get_status_mdoc(credential)
        if isinstance(statuses, list):
            resp["mso_mdoc"].extend(statuses)
        else:
            resp["mso_mdoc"].append(statuses)

    for credential in credentials["dc+sd-jwt"]:
        resp["dc+sd-jwt"].append(get_status_sdjwt(credential))

    display_list = {"dc+sd-jwt": [], "mso_mdoc": []}

    for _format in resp:
        for _status in resp[_format]:
            if "status_list" in _status:
                parsed_url = urlparse(_status["status_list"]["uri"])
                path = parsed_url.path
                path_parts = path.strip("/").split("/")
                doctype = path_parts[2]
                status_list_identifier = path_parts[3]
                display_list[_format].append(
                    {
                        "doctype": doctype,
                        "status_list_identifier": status_list_identifier,
                    }
                )

    print(display_list)

    revocation_id = generate_unique_id()

    revocation_requests.update(
        {
            revocation_id: {
                "status_lists": resp,
                "expires": datetime.now()
                + timedelta(minutes=cfgservice.revocation_code_expiry),
            }
        }
    )

    target_url = ConfFrontend.registered_frontends[cfgservice.default_frontend]["url"]

    return post_redirect_with_payload(
        target_url=f"{target_url}/display_revocation_authorization",
        data_payload={
            "display_list": display_list,
            "redirect_url": f"{cfgservice.service_url}revocation/revoke",
            "revocation_identifier": revocation_id,
            "revocation_choice_url": f"{cfgservice.service_url}revocation/revocation_choice",
        },
    )

<<<<<<< HEAD

@revocation.route("revoke", methods=["GET", "POST"])
def revoke():

    revocation_identifier = request.form.get("revocation_identifier")

    if not revocation_identifier:
        abort(400, description="Missing revocation identifier")

    if revocation_identifier not in revocation_requests:
        abort(404, description="Invalid or expired revocation identifier")

    status_lists = revocation_requests[revocation_identifier]["status_lists"]

    headers = {
        "Content-Type": "application/x-www-form-urlencoded",
        "X-Api-Key": cfgservice.revocation_api_key,
    }

    print("\nresp: ", status_lists)
    for _format in status_lists:
        for _status in status_lists[_format]:
            if "identifier_list" in _status:
                id = _status["identifier_list"]["id"]
                uri = _status["identifier_list"]["uri"]

                payload = f"uri={quote_plus(uri)}&id={id}&status=1"

                try:
                    response = requests.post(
                        cfgservice.revoke_service_url, headers=headers, data=payload
                    )
                    if response.status_code == 200:
                        print(f"[OK] {uri} id={id}")
                    else:
                        print(
                            f"[FAIL] {uri} id={id} -> {response.status_code} {response.text}"
                        )

                except Exception as e:
                    print(f"[ERROR] {uri} id={id} -> {e}")

            if "status_list" in _status:
                idx = _status["status_list"]["idx"]
                uri = _status["status_list"]["uri"]

                payload = f"uri={quote_plus(uri)}&idx={idx}&status=1"

                try:
                    response = requests.post(
                        cfgservice.revoke_service_url, headers=headers, data=payload
                    )
                    if response.status_code == 200:
                        print(f"[OK] {uri} idx={idx}")
                    else:
                        print(
                            f"[FAIL] {uri} idx={idx} -> {response.status_code} {response.text}"
                        )

                except Exception as e:
                    print(f"[ERROR] {uri} idx={idx} -> {e}")

    revocation_requests.pop(revocation_identifier)

    target_url = ConfFrontend.registered_frontends[cfgservice.default_frontend]["url"]

    return post_redirect_with_payload(
        target_url=f"{target_url}/display_revocation_success",
        data_payload={
            "redirect_url": cfgservice.service_url,
        },
    )
=======
        mdoc = cbor2.loads(mdoc_ver)

        status = cbor2.loads(cbor2.loads(mdoc['documents'][0]['issuerSigned']['issuerAuth'][2]).value)["status"]

        resp["mso_mdoc"].append(status)

    for credential in credentials["dc+sd-jwt"]:
        resp["dc+sd-jwt"].append(get_status_sdjwt(credential))
    

    headers = {
        'Content-Type': 'application/x-www-form-urlencoded',
        'X-Api-Key': revocation_api_key
    }
    for _format in resp:
        for _status in resp[_format]:
            if "identifier_list" in _status:
                id = _status["identifier_list"]["id"]
                uri = _status["identifier_list"]["uri"]

                payload = f"uri={quote_plus(uri)}&id={id}&status=1"
                
                try:
                    response = requests.post(cfgservice.revoke_service_url, headers=headers, data=payload)
                    if response.status_code == 200:
                        print(f"[OK] {uri} id={id}")
                    else:
                        print(f"[FAIL] {uri} id={id} -> {response.status_code} {response.text}")

                except Exception as e:
                    print(f"[ERROR] {uri} id={id} -> {e}")

            if "status_list" in _status:
                idx = _status["status_list"]["idx"]
                uri = _status["status_list"]["uri"]

                payload = f"uri={quote_plus(uri)}&idx={idx}&status=1"

                try:
                    response = requests.post(cfgservice.revoke_service_url, headers=headers, data=payload)
                    if response.status_code == 200:
                        print(f"[OK] {uri} idx={idx}")
                    else:
                        print(f"[FAIL] {uri} idx={idx} -> {response.status_code} {response.text}")

                except Exception as e:
                    print(f"[ERROR] {uri} idx={idx} -> {e}")

    return resp
>>>>>>> 116f6481
<|MERGE_RESOLUTION|>--- conflicted
+++ resolved
@@ -23,7 +23,6 @@
 from urllib.parse import urlparse
 import uuid
 import cbor2
-<<<<<<< HEAD
 from flask import (
     Blueprint,
     abort,
@@ -33,12 +32,6 @@
 )
 from typing import Tuple, Union
 from urllib.parse import quote_plus
-=======
-from flask import Blueprint, jsonify, redirect, render_template, request, session, url_for
-import urllib
-from urllib.parse import quote_plus
-from formatter_func import cbor2elems
->>>>>>> 116f6481
 import requests
 import segno
 from .app_config.config_service import ConfService as cfgservice
@@ -47,7 +40,6 @@
 from . import oidc_metadata
 from misc import generate_unique_id
 from datetime import datetime, timedelta
-<<<<<<< HEAD
 import cbor2
 
 """ from app.data_management import (
@@ -71,34 +63,6 @@
 
     Loads credentials supported by EUDIW Issuer"""
 
-=======
-from pymdoccbor.mdoc.verifier import MdocCbor
-from pymdoccbor.mso.verifier import MsoVerifier
-from app_config.config_secrets import revocation_api_key
-import binascii
-import cbor2
-from app.data_management import (
-    getSessionId_accessToken,
-    parRequests,
-    transaction_codes,
-    deferredRequests,
-    session_ids,
-    getSessionId_requestUri,
-    getSessionId_authCode,
-    credential_offer_references,
-    oid4vp_requests
-)
-
-revocation = Blueprint("revocation", __name__, url_prefix="/revocation")
-
-#TODO finish revocation pages.
-@revocation.route("revocation_choice", methods=["GET"])
-def revocation_choice():
-    """ Page for selecting credentials
-
-    Loads credentials supported by EUDIW Issuer """
-   
->>>>>>> 116f6481
     credentialsSupported = oidc_metadata["credential_configurations_supported"]
 
     credentials = {"sd-jwt vc format": {}, "mdoc format": {}}
@@ -158,55 +122,9 @@
         elif credential_format == "mso_mdoc":
             dcql_credential["meta"] = {"doctype_value": credential_config["doctype"]}
 
-<<<<<<< HEAD
         for claim in credential_metadata["claims"]:
             dcql_credential["claims"].append(
                 {"path": claim["path"], "intent_to_retain": False}
-=======
-            
-            input_descriptors.append(
-                {
-                    "id": doctype,
-                    "format": format,
-                    "name": "EUDI PID",
-                    "purpose": "We need to verify your identity",
-                    "constraints": {
-                    "fields": fields
-                    }
-                }
-            )
-                    
-        elif credential["format"] == "dc+sd-jwt":
-            format = {
-                "dc+sd-jwt": {
-                    "sd-jwt_alg_values": [
-                    "ES256",
-                    "ES384",
-                    "ES512"
-                    ],
-                    "kb-jwt_alg_values": [
-                    "RS256",
-                    "RS384",
-                    "RS512",
-                    "ES256",
-                    "ES384",
-                    "ES512"
-                    ]
-                }
-            }
-        
-
-            fields.append(
-                {
-                    "path": [
-                        "$.vct"
-                    ],
-                    "filter": {
-                        "type": "string",
-                        "const": credentialsSupported[id]["vct"]
-                    }
-                },
->>>>>>> 116f6481
             )
 
         dcql_credentials.append(dcql_credential)
@@ -311,7 +229,6 @@
 
 
 def b64url_decode(data):
-<<<<<<< HEAD
     if not re.fullmatch(r"[A-Za-z0-9\-_]*", data):
         raise ValueError("Invalid base64url characters in input")
 
@@ -342,28 +259,10 @@
         extracted from the x5c certificate and the algorithm from the JWT header.
     """
     unverified_header = jwt.get_unverified_header(jwt_raw)
-=======
-    padding = '=' * (-len(data) % 4)
-    return base64.urlsafe_b64decode(data + padding)
-
-from sd_jwt.holder import SDJWTHolder
-import jwt
-from cryptography import x509
-from cryptography.hazmat.backends import default_backend
-
-def get_status_sdjwt(sd_jwt: str):
-     
-    sdjwt_holder = SDJWTHolder(
-        sd_jwt,
-    )
-
-    unverified_header = jwt.get_unverified_header(sdjwt_holder._unverified_input_sd_jwt)
->>>>>>> 116f6481
 
     x5c_chain = unverified_header.get("x5c")
     if not x5c_chain:
         raise ValueError("x5c header not found in JWT")
-<<<<<<< HEAD
 
     x5c_cert_der = b64url_decode(x5c_chain[0])
     x509_cert = x509.load_der_x509_certificate(x5c_cert_der, default_backend())
@@ -473,23 +372,6 @@
         print("\nstatuses type: ", type(statuses))
         return statuses
 
-=======
-        
-    
-    x5c_cert_der = base64.b64decode(x5c_chain[0])
-    x509_cert = x509.load_der_x509_certificate(x5c_cert_der, default_backend())
-
-    public_key = x509_cert.public_key()
-
-    decoded = jwt.decode(
-    sdjwt_holder._unverified_input_sd_jwt,
-    key=public_key,
-    algorithms=[unverified_header["alg"]],
-)
-
-    return decoded["status"]
-
->>>>>>> 116f6481
 
 @revocation.route("getoid4vp", methods=["GET", "POST"])
 def oid4vp_get():
@@ -546,7 +428,6 @@
 
     print("\nresponse: ", response_json)
 
-<<<<<<< HEAD
     credentials = {"dc+sd-jwt": [], "mso_mdoc": []}
 
     resp = {"dc+sd-jwt": [], "mso_mdoc": []}
@@ -557,23 +438,10 @@
 
         if format == "mso_mdoc":
             credentials["mso_mdoc"].append(response_json["vp_token"][0])
-=======
-    credentials = {"dc+sd-jwt":[],
-                   "mso_mdoc": []}
-    
-    resp = {"dc+sd-jwt":[],
-            "mso_mdoc": []}
-    
-    if len(response_json["vp_token"]) == 1:
-        format = response_json['presentation_submission']['descriptor_map']['format']
-        if format == "mso_mdoc":
-                credentials["mso_mdoc"].append(response_json["vp_token"][0])
->>>>>>> 116f6481
         elif format == "dc+sd-jwt":
             credentials["dc+sd-jwt"].append(response_json["vp_token"][0])
 
     else:
-<<<<<<< HEAD
         for descriptor_map in response_json["presentation_submission"][
             "descriptor_map"
         ]:
@@ -586,29 +454,19 @@
             # print("\nformat", format)
             # print("\nindex", index)
             # print("\ncredential", response_json["vp_token"][index])
-=======
-        for desc in response_json['presentation_submission']['descriptor_map']:
-            format = desc['format']
-            path = desc['path']
-            index_str = path[path.find('[') + 1:path.find(']')]
-            index = int(index_str)
-
-            print("\nformat", format)
-            print("\nindex", index)
-            print("\ncredential", response_json["vp_token"][index])
->>>>>>> 116f6481
 
             if format == "mso_mdoc":
                 credentials["mso_mdoc"].append(response_json["vp_token"][index])
             elif format == "dc+sd-jwt":
                 credentials["dc+sd-jwt"].append(response_json["vp_token"][index])
+            if format == "mso_mdoc":
+                credentials["mso_mdoc"].append(response_json["vp_token"][index])
+            elif format == "dc+sd-jwt":
+                credentials["dc+sd-jwt"].append(response_json["vp_token"][index])
 
     print("\ncredentials: ", credentials)
-<<<<<<< HEAD
     print("\nmso_mdoc len: ", len(credentials["mso_mdoc"]))
 
-=======
->>>>>>> 116f6481
     for credential in credentials["mso_mdoc"]:
 
         statuses = get_status_mdoc(credential)
@@ -663,7 +521,6 @@
         },
     )
 
-<<<<<<< HEAD
 
 @revocation.route("revoke", methods=["GET", "POST"])
 def revoke():
@@ -735,55 +592,4 @@
         data_payload={
             "redirect_url": cfgservice.service_url,
         },
-    )
-=======
-        mdoc = cbor2.loads(mdoc_ver)
-
-        status = cbor2.loads(cbor2.loads(mdoc['documents'][0]['issuerSigned']['issuerAuth'][2]).value)["status"]
-
-        resp["mso_mdoc"].append(status)
-
-    for credential in credentials["dc+sd-jwt"]:
-        resp["dc+sd-jwt"].append(get_status_sdjwt(credential))
-    
-
-    headers = {
-        'Content-Type': 'application/x-www-form-urlencoded',
-        'X-Api-Key': revocation_api_key
-    }
-    for _format in resp:
-        for _status in resp[_format]:
-            if "identifier_list" in _status:
-                id = _status["identifier_list"]["id"]
-                uri = _status["identifier_list"]["uri"]
-
-                payload = f"uri={quote_plus(uri)}&id={id}&status=1"
-                
-                try:
-                    response = requests.post(cfgservice.revoke_service_url, headers=headers, data=payload)
-                    if response.status_code == 200:
-                        print(f"[OK] {uri} id={id}")
-                    else:
-                        print(f"[FAIL] {uri} id={id} -> {response.status_code} {response.text}")
-
-                except Exception as e:
-                    print(f"[ERROR] {uri} id={id} -> {e}")
-
-            if "status_list" in _status:
-                idx = _status["status_list"]["idx"]
-                uri = _status["status_list"]["uri"]
-
-                payload = f"uri={quote_plus(uri)}&idx={idx}&status=1"
-
-                try:
-                    response = requests.post(cfgservice.revoke_service_url, headers=headers, data=payload)
-                    if response.status_code == 200:
-                        print(f"[OK] {uri} idx={idx}")
-                    else:
-                        print(f"[FAIL] {uri} idx={idx} -> {response.status_code} {response.text}")
-
-                except Exception as e:
-                    print(f"[ERROR] {uri} idx={idx} -> {e}")
-
-    return resp
->>>>>>> 116f6481
+    )