# coding: latin-1
###############################################################################
# Copyright (c) 2023 European Commission
#
# Licensed under the Apache License, Version 2.0 (the "License");
# you may not use this file except in compliance with the License.
# You may obtain a copy of the License at
#
#    http://www.apache.org/licenses/LICENSE-2.0
#
# Unless required by applicable law or agreed to in writing, software
# distributed under the License is distributed on an "AS IS" BASIS,
# WITHOUT WARRANTIES OR CONDITIONS OF ANY KIND, either express or implied.
# See the License for the specific language governing permissions and
# limitations under the License.
#
###############################################################################
"""
This route simulates a pre-authorization flow.
Currently the libraries used do not support pre-authorization.
This route generates a client registration capable of using a pre-authorization code for testing purposes.
"""

import base64
import io
import json
import random
<<<<<<< HEAD
from flask import (
    Blueprint,
=======
from PIL import Image
from flask import (
    Blueprint,
    current_app,
    make_response,
    redirect,
>>>>>>> 116f6481
    render_template,
    request,
    session,
)
from flask_cors import CORS
import requests
import urllib.parse
<<<<<<< HEAD
from datetime import datetime, timedelta, timezone

import segno

from app.route_dynamic import form_formatter, presentation_formatter
from .app_config.config_service import ConfService as cfgservice
from app_config.config_countries import ConfFrontend
from app.redirect_func import post_redirect_with_payload
from app.misc import (
    generate_unique_id,
    getAttributesForm,
    getAttributesForm2,
)
=======
from datetime import date, datetime, timedelta, timezone
from redirect_func import url_get

import segno

from app.route_oidc import service_endpoint
from app.route_dynamic import form_formatter, presentation_formatter
from .app_config.config_service import ConfService as cfgservice
from app.misc import (
    authentication_error_redirect,
    calculate_age,
    generate_unique_id,
    getAttributesForm,
    getAttributesForm2,
    validate_image,
)

from app.data_management import (
    parRequests,
    transaction_codes,
    getSessionId_requestUri,
    session_ids,
)
from app.data_management import form_dynamic_data
from . import oidc_metadata

from idpyoidc.message.oidc import AuthorizationRequest
from idpyoidc.message.oauth2 import ResponseMessage
>>>>>>> 116f6481

from . import session_manager

preauth = Blueprint("preauth", __name__, url_prefix="/")
CORS(preauth)  # enable CORS on the blue print


@preauth.route("/preauth", methods=["GET"])
def preauthRed():

    credentials_id = request.args.get("credentials_id")
    credential_list = json.loads(credentials_id)

<<<<<<< HEAD
    scope = " ".join(credential_list)
    print("\ncredential_list: ", scope)

    session_id = request_preauth_token(scope=scope)

    session["session_id"] = session_id
    print("\nsession_id")

=======
>>>>>>> 116f6481
    authorization_details = []

    for credential in credential_list:
        authorization_details.append(
            {"type": "openid_credential", "credential_configuration_id": credential}
        )
<<<<<<< HEAD

    print("\nauthorization_details: ", authorization_details)

    session_manager.update_authorization_details(
        session_id=session_id, authorization_details=authorization_details
    )
=======
>>>>>>> 116f6481

    session_manager.update_frontend_id(
        session_id=session_id, frontend_id="5d725b3c-6d42-448e-8bfd-1eff1fcf152d"
    )

    # session["authorization_details"] = authorization_details

    credentials_requested = []
    for cred in authorization_details:
        if "credential_configuration_id" in cred:
            if cred["credential_configuration_id"] not in credentials_requested:
                credentials_requested.append(cred["credential_configuration_id"])
        elif "vct" in cred:
            if cred["vct"] not in credentials_requested:
                credentials_requested.append(cred["vct"])

    session_manager.update_credentials_requested(
        session_id=session_id, credentials_requested=credentials_requested
    )

    print("\ncredentials_requested", credentials_requested)

<<<<<<< HEAD
    # session["credentials_requested"] = credentials_requested

    mandatory_attributes = getAttributesForm(credentials_requested)

    optional_attributes_raw = getAttributesForm2(credentials_requested)

    optional_attributes_filtered = {
        key: value
        for key, value in optional_attributes_raw.items()
        if key not in mandatory_attributes
    }

    current_session = session_manager.get_session(session_id=session_id)

    target_url = ConfFrontend.registered_frontends[current_session.frontend_id]["url"]

    return post_redirect_with_payload(
        target_url=f"{target_url}/display_form",
        data_payload={
            "mandatory_attributes": mandatory_attributes,
            "optional_attributes": optional_attributes_filtered,
            "redirect_url": f"{cfgservice.service_url}preauth_form",
            "session_id": session_id,
        },
=======
    attributesForm = getAttributesForm(session["credentials_requested"])

    attributesForm2 = getAttributesForm2(session["credentials_requested"])

    return render_template(
        "dynamic/dynamic-form.html",
        mandatory_attributes=attributesForm,
        optional_attributes=attributesForm2,
        redirect_url=cfgservice.service_url + "preauth_form",
>>>>>>> 116f6481
    )


@preauth.route("/preauth_form", methods=["GET", "POST"])
def preauth_form():
<<<<<<< HEAD
    # session["country"] = "FC"

    form_data = request.form.to_dict()

    cfgservice.app_logger.info(f"form_data: {form_data}")

=======
    session["country"] = "FC"
    form_data = request.form.to_dict()

>>>>>>> 116f6481
    if "effective_from_date" in form_data:
        dt = datetime.strptime(form_data["effective_from_date"], "%Y-%m-%d").replace(
            tzinfo=timezone.utc
        )
        rfc3339_string = dt.isoformat().replace("+00:00", "Z")
        form_data.update({"effective_from_date": rfc3339_string})

<<<<<<< HEAD
    session_id = session["session_id"]

    current_session = session_manager.get_session(session_id=session_id)

    cfgservice.app_logger.info(f"session_id: {session_id}")
=======
    user_id = generate_unique_id()
>>>>>>> 116f6481

    form_data.pop("proceed")

    cleaned_data = form_formatter(form_data)

    print("\nCleaned Data: ", cleaned_data)
<<<<<<< HEAD

    """ form_dynamic_data[user_id] = cleaned_data.copy()
    form_dynamic_data[user_id].update(
        {"expires": datetime.now() + timedelta(minutes=cfgservice.form_expiry)}
    )
    print("\nform_dynamic_data: ", form_dynamic_data[user_id]) """

    session_manager.update_user_data(session_id=session_id, user_data=cleaned_data)

    presentation_data = presentation_formatter(cleaned_data=cleaned_data)

    print("\nPresentation Data: ", presentation_data, flush=True)

    target_url = ConfFrontend.registered_frontends[current_session.frontend_id]["url"]

    return post_redirect_with_payload(
        target_url=f"{target_url}/display_authorization",
        data_payload={
            "presentation_data": presentation_data,
            "redirect_url": f"{cfgservice.service_url}form_authorize_generate",
            "session_id": session_id,
        },
=======

    form_dynamic_data[user_id] = cleaned_data.copy()
    form_dynamic_data[user_id].update(
        {"expires": datetime.now() + timedelta(minutes=cfgservice.form_expiry)}
    )
    print("\nform_dynamic_data: ", form_dynamic_data[user_id])

    presentation_data = presentation_formatter(cleaned_data=cleaned_data)

    print("\nPresentation Data: ", presentation_data)

    return render_template(
        "dynamic/form_authorize.html",
        presentation_data=presentation_data,
        user_id=user_id,
        redirect_url=cfgservice.service_url + "/form_authorize_generate",
>>>>>>> 116f6481
    )


@preauth.route("/form_authorize_generate", methods=["GET", "POST"])
def form_authorize_generate():

    form_data = request.form.to_dict()

<<<<<<< HEAD
    print("form_data: ", form_data, flush=True)
    user_id = form_data["user_id"]
    # data = form_dynamic_data[user_id]
=======
    user_id = form_data["user_id"]
    data = form_dynamic_data[user_id]
>>>>>>> 116f6481

    current_session = session_manager.get_session(user_id)
    data = current_session.user_data

    return generate_offer(data)

def generate_offer(data):

<<<<<<< HEAD
    session_id = session["session_id"]

    current_session = session_manager.get_session(session_id=session_id)

    """ pre_auth_code = generate_preauth_token(
        data=data, authorization_details=session["authorization_details"]
    )

    tx_code = random.randint(10000, 99999) """

    pre_auth_code = current_session.pre_authorized_code

    tx_code = current_session.tx_code

    transaction_id = generate_unique_id()

    print("\npre_auth_code: ", pre_auth_code)

    credential_offer = {
        "credential_issuer": cfgservice.service_url[:-1],
        "credential_configuration_ids": current_session.credentials_requested,
        "grants": {
            "urn:ietf:params:oauth:grant-type:pre-authorized_code": {
                "issuer_state": session_id,
                "pre-authorized_code": pre_auth_code,
=======
    pre_auth_code = generate_preauth_token(
        data=data, authorization_details=session["authorization_details"]
    )

    tx_code = random.randint(10000, 99999)
    transaction_id = generate_unique_id()

    transaction_codes.update(
        {
            transaction_id: {
                "pre_auth_code": pre_auth_code,
                "tx_code": str(tx_code),
                "expires": datetime.now()
                + timedelta(minutes=cfgservice.tx_code_expiry),
            }
        }
    )

    credential_offer = {
        "credential_issuer": cfgservice.service_url[:-1],
        "credential_configuration_ids": session["credentials_id"],
        "grants": {
            "urn:ietf:params:oauth:grant-type:pre-authorized_code": {
                "pre-authorized_code": transaction_id,
>>>>>>> 116f6481
                "tx_code": {
                    "length": 5,
                    "input_mode": "numeric",
                    "description": "Please provide the one-time code.",
                },
            }
        },
    }

    # create URI
    json_string = json.dumps(credential_offer)

    credential_offer_URI = session["credential_offer_URI"]

    uri = (
        f"{credential_offer_URI}credential_offer?credential_offer="
        + urllib.parse.quote(json_string, safe=":/")
    )

    qrcode = segno.make(uri)
    out = io.BytesIO()
    qrcode.save(out, kind="png", scale=2)

    qr_img_base64 = "data:image/png;base64," + base64.b64encode(out.getvalue()).decode(
        "utf-8"
    )

    wallet_url = cfgservice.wallet_test_url + "redirect_preauth"

<<<<<<< HEAD
    if "frontend_id" in session:
        target_url = ConfFrontend.registered_frontends[session["frontend_id"]]["url"]
    else:
        target_url = ConfFrontend.registered_frontends[cfgservice.default_frontend][
            "url"
        ]

    return post_redirect_with_payload(
        target_url=f"{target_url}/display_credential_offer_qr_code",
        data_payload={
            "wallet_dev": wallet_url,
            "credential_offer": credential_offer,
            "url_data": uri,
            "qrcode": qr_img_base64,
            "tx_code": tx_code,
            "code": transaction_id,
        },
=======
    return render_template(
        "openid/credential_offer_qr_code.html",
        wallet_dev=wallet_url
        + "?code="
        + transaction_id
        + "&tx_code="
        + str(tx_code)
        + "&credential_offer="
        + json.dumps(credential_offer),
        url_data=uri,
        tx_code=tx_code,
        qrcode=qr_img_base64,
>>>>>>> 116f6481
    )


@preauth.route("/credentialOfferReq2", methods=["POST"])
def credentialOfferReq2():

    json_token = request.form.get("request")

    header, payload, signature = json_token.split(".")

    payload += "=" * (-len(payload) % 4)
    decoded_payload = base64.urlsafe_b64decode(payload).decode("utf-8")

    json_payload = json.loads(decoded_payload)

    authorization_details = []
    credential_ids = []

    for credential in json_payload["credentials"]:
        authorization_details.append(
            {
                "type": "openid_credential",
                "credential_configuration_id": credential[
                    "credential_configuration_id"
                ],
            }
        )
        if credential["credential_configuration_id"] not in credential_ids:
            credential_ids.append(credential["credential_configuration_id"])

    data = json_payload["credentials"][0]["data"]

<<<<<<< HEAD
    scope = " ".join(credential_ids)
    print("\ncredential_list: ", scope)

    session_id = request_preauth_token(scope=scope)
=======
    pre_auth_code = generate_preauth_token(
        data=data, authorization_details=authorization_details
    )

    tx_code = random.randint(10000, 99999)
>>>>>>> 116f6481

    print("\nsession_id", session_id)

    session_manager.update_authorization_details(
        session_id=session_id, authorization_details=authorization_details
    )

    session_manager.update_user_data(session_id=session_id, user_data=data)

    current_session = session_manager.get_session(session_id=session_id)

<<<<<<< HEAD
    pre_auth_code = current_session.pre_authorized_code

    tx_code = current_session.tx_code
=======
    transaction_codes.update(
        {
            transaction_id: {
                "pre_auth_code": pre_auth_code,
                "tx_code": str(tx_code),
                "expires": datetime.now()
                + timedelta(minutes=cfgservice.tx_code_expiry),
            }
        }
    )
>>>>>>> 116f6481

    credential_offer = {
        "credential_issuer": cfgservice.service_url[:-1],
        "credential_configuration_ids": credential_ids,
        "grants": {
            "urn:ietf:params:oauth:grant-type:pre-authorized_code": {
<<<<<<< HEAD
                "pre-authorized_code": pre_auth_code,
=======
                "pre-authorized_code": transaction_id,
>>>>>>> 116f6481
                "tx_code": {
                    "length": 5,
                    "input_mode": "numeric",
                    "description": "Please provide the one-time code.",
                    "value": tx_code,
                },
<<<<<<< HEAD
                "issuer_state": session_id,
=======
>>>>>>> 116f6481
            }
        },
    }

    json_string = json.dumps(credential_offer)

    uri = (
        f"openid-credential-offer://credential_offer?credential_offer="
        + urllib.parse.quote(json_string, safe=":/")
    )

<<<<<<< HEAD
    # return {"credential_offer": credential_offer, "uri": uri}
    return credential_offer  # {"credential_offer": credential_offer,"uri": uri}
=======
    return credential_offer  # {"credential_offer": credential_offer,"uri": uri}


def generate_preauth_token(data, authorization_details):
    user_id = generate_unique_id()

    data.update({"issuing_country": "FC"})

    form_dynamic_data[user_id] = data.copy()

    form_dynamic_data[user_id].update(
        {"expires": datetime.now() + timedelta(minutes=cfgservice.form_expiry)}
    )
>>>>>>> 116f6481

    user_id = "FC." + user_id

<<<<<<< HEAD
def request_preauth_token(scope):
    url = f"{cfgservice.authorization_server_internal_url}/preauth_generate"

    payload = f"scope={scope}"
=======
    url = cfgservice.service_url + "pushed_authorizationv2"

    authorization_details = urllib.parse.quote_plus(json.dumps(authorization_details))

    redirect_url = (
        "preauth"  # urllib.parse.quote(cfgservice.service_url) + "preauth-codeReq"
    )

    payload = (
        "response_type=code&state=af0ifjsldkj&client_id=ID&redirect_uri="
        + redirect_url
        + "&code_challenge=-ciaVij0VMswVfqm3_GK758-_dAI0E9i97hu1SAOiFQ&code_challenge_method=S256&authorization_details="
        + authorization_details
    )
>>>>>>> 116f6481
    headers = {"Content-Type": "application/x-www-form-urlencoded"}

    response = requests.request("POST", url, headers=headers, data=payload)

<<<<<<< HEAD
    _response = response.json()

    preauth_code = _response.get("preauth_code")

    session_id = _response.get("session_id")

    tx_code = _response.get("tx_code")
=======
    if response.status_code != 201:
        return make_response("invalid_request", 400)

    par_response = response.json()

    request_uri = par_response["request_uri"]

    if not request_uri in parRequests:  # unknow request_uri => return error
        # needs to be changed to an appropriate error message, and need to be logged
        return service_endpoint(current_app.server.get_endpoint("authorization"))

    session_id = getSessionId_requestUri(request_uri)

    if session_id == None:
        cfgservice.app_logger.error("Authorization request_uri not found.")
        return make_response("Request_uri not found", 400)

    par_args = parRequests[request_uri]["req_args"]

    if "scope" not in par_args:
        par_args["scope"] = "openid"

    url = (
        cfgservice.service_url
        + "authorization?redirect_uri="
        + par_args["redirect_uri"]
        + "&response_type="
        + par_args["response_type"]
        + "&scope="
        + par_args["scope"]
        + "&client_id="
        + par_args["client_id"]
        + "&request_uri="
        + request_uri
    )

    payload = {}
    headers = {}
    response = requests.request("GET", url, headers=headers, data=payload)

    if response.status_code != 200:
        return make_response("invalid_request", 400)

    response = response.json()
    args = {}
    if "authorization_details" in response:
        args.update({"authorization_details": response["authorization_details"]})
    if "scope" in response:
        args.update({"scope": response["scope"]})
    if not args:
        return authentication_error_redirect(
            jws_token=response["token"],
            error=response["error"],
            error_description=response["error_description"],
        )

    params = {"token": response["token"]}

    params.update(args)

    try:
        authn_method = current_app.server.get_context().authn_broker.get_method_by_id(
            "user"
        )
        username = authn_method.verify(username=user_id)

        auth_args = authn_method.unpack_token(params["token"])
    except:
        cfgservice.app_logger.error(
            "Authorization verification: username or jws_token not found"
        )
        return render_template(
            "misc/500.html", error="Authentication verification Error"
        )
>>>>>>> 116f6481

    session_manager.add_session(
        session_id=session_id,
        pre_authorized_code=preauth_code,
        scope=scope,
        tx_code=tx_code,
        country="FC",
    )

<<<<<<< HEAD
    return session_id
=======
    args = endpoint.authz_part2(request=authz_request, session_id=_session_id)

    if isinstance(args, ResponseMessage) and "error" in args:
        return make_response(args.to_json(), 400)

    session_ids[session_id]["auth_code"] = args["response_args"]["code"]

    logText = (
        ", Session ID: "
        + session_id
        + ", "
        + "Authorization Response, Code: "
        + args["response_args"]["code"]
    )

    if "state" in args["response_args"]:

        logText = logText + ", State: " + args["response_args"]["state"]

    cfgservice.app_logger.info(logText)
    return args["response_args"]["code"]
>>>>>>> 116f6481
<|MERGE_RESOLUTION|>--- conflicted
+++ resolved
@@ -18,6 +18,7 @@
 """
 This route simulates a pre-authorization flow.
 Currently the libraries used do not support pre-authorization.
+Currently the libraries used do not support pre-authorization.
 This route generates a client registration capable of using a pre-authorization code for testing purposes.
 """
 
@@ -25,17 +26,8 @@
 import io
 import json
 import random
-<<<<<<< HEAD
 from flask import (
     Blueprint,
-=======
-from PIL import Image
-from flask import (
-    Blueprint,
-    current_app,
-    make_response,
-    redirect,
->>>>>>> 116f6481
     render_template,
     request,
     session,
@@ -43,7 +35,6 @@
 from flask_cors import CORS
 import requests
 import urllib.parse
-<<<<<<< HEAD
 from datetime import datetime, timedelta, timezone
 
 import segno
@@ -57,50 +48,21 @@
     getAttributesForm,
     getAttributesForm2,
 )
-=======
-from datetime import date, datetime, timedelta, timezone
-from redirect_func import url_get
-
-import segno
-
-from app.route_oidc import service_endpoint
-from app.route_dynamic import form_formatter, presentation_formatter
-from .app_config.config_service import ConfService as cfgservice
-from app.misc import (
-    authentication_error_redirect,
-    calculate_age,
-    generate_unique_id,
-    getAttributesForm,
-    getAttributesForm2,
-    validate_image,
-)
-
-from app.data_management import (
-    parRequests,
-    transaction_codes,
-    getSessionId_requestUri,
-    session_ids,
-)
-from app.data_management import form_dynamic_data
-from . import oidc_metadata
-
-from idpyoidc.message.oidc import AuthorizationRequest
-from idpyoidc.message.oauth2 import ResponseMessage
->>>>>>> 116f6481
 
 from . import session_manager
+
 
 preauth = Blueprint("preauth", __name__, url_prefix="/")
 CORS(preauth)  # enable CORS on the blue print
 
 
+
 @preauth.route("/preauth", methods=["GET"])
 def preauthRed():
 
     credentials_id = request.args.get("credentials_id")
     credential_list = json.loads(credentials_id)
 
-<<<<<<< HEAD
     scope = " ".join(credential_list)
     print("\ncredential_list: ", scope)
 
@@ -109,23 +71,19 @@
     session["session_id"] = session_id
     print("\nsession_id")
 
-=======
->>>>>>> 116f6481
+    authorization_details = []
     authorization_details = []
 
     for credential in credential_list:
         authorization_details.append(
             {"type": "openid_credential", "credential_configuration_id": credential}
         )
-<<<<<<< HEAD
 
     print("\nauthorization_details: ", authorization_details)
 
     session_manager.update_authorization_details(
         session_id=session_id, authorization_details=authorization_details
     )
-=======
->>>>>>> 116f6481
 
     session_manager.update_frontend_id(
         session_id=session_id, frontend_id="5d725b3c-6d42-448e-8bfd-1eff1fcf152d"
@@ -148,7 +106,6 @@
 
     print("\ncredentials_requested", credentials_requested)
 
-<<<<<<< HEAD
     # session["credentials_requested"] = credentials_requested
 
     mandatory_attributes = getAttributesForm(credentials_requested)
@@ -173,34 +130,17 @@
             "redirect_url": f"{cfgservice.service_url}preauth_form",
             "session_id": session_id,
         },
-=======
-    attributesForm = getAttributesForm(session["credentials_requested"])
-
-    attributesForm2 = getAttributesForm2(session["credentials_requested"])
-
-    return render_template(
-        "dynamic/dynamic-form.html",
-        mandatory_attributes=attributesForm,
-        optional_attributes=attributesForm2,
-        redirect_url=cfgservice.service_url + "preauth_form",
->>>>>>> 116f6481
     )
 
 
 @preauth.route("/preauth_form", methods=["GET", "POST"])
 def preauth_form():
-<<<<<<< HEAD
     # session["country"] = "FC"
 
     form_data = request.form.to_dict()
 
     cfgservice.app_logger.info(f"form_data: {form_data}")
 
-=======
-    session["country"] = "FC"
-    form_data = request.form.to_dict()
-
->>>>>>> 116f6481
     if "effective_from_date" in form_data:
         dt = datetime.strptime(form_data["effective_from_date"], "%Y-%m-%d").replace(
             tzinfo=timezone.utc
@@ -208,22 +148,17 @@
         rfc3339_string = dt.isoformat().replace("+00:00", "Z")
         form_data.update({"effective_from_date": rfc3339_string})
 
-<<<<<<< HEAD
     session_id = session["session_id"]
 
     current_session = session_manager.get_session(session_id=session_id)
 
     cfgservice.app_logger.info(f"session_id: {session_id}")
-=======
-    user_id = generate_unique_id()
->>>>>>> 116f6481
 
     form_data.pop("proceed")
 
     cleaned_data = form_formatter(form_data)
 
     print("\nCleaned Data: ", cleaned_data)
-<<<<<<< HEAD
 
     """ form_dynamic_data[user_id] = cleaned_data.copy()
     form_dynamic_data[user_id].update(
@@ -246,24 +181,6 @@
             "redirect_url": f"{cfgservice.service_url}form_authorize_generate",
             "session_id": session_id,
         },
-=======
-
-    form_dynamic_data[user_id] = cleaned_data.copy()
-    form_dynamic_data[user_id].update(
-        {"expires": datetime.now() + timedelta(minutes=cfgservice.form_expiry)}
-    )
-    print("\nform_dynamic_data: ", form_dynamic_data[user_id])
-
-    presentation_data = presentation_formatter(cleaned_data=cleaned_data)
-
-    print("\nPresentation Data: ", presentation_data)
-
-    return render_template(
-        "dynamic/form_authorize.html",
-        presentation_data=presentation_data,
-        user_id=user_id,
-        redirect_url=cfgservice.service_url + "/form_authorize_generate",
->>>>>>> 116f6481
     )
 
 
@@ -272,23 +189,18 @@
 
     form_data = request.form.to_dict()
 
-<<<<<<< HEAD
     print("form_data: ", form_data, flush=True)
     user_id = form_data["user_id"]
     # data = form_dynamic_data[user_id]
-=======
-    user_id = form_data["user_id"]
-    data = form_dynamic_data[user_id]
->>>>>>> 116f6481
 
     current_session = session_manager.get_session(user_id)
     data = current_session.user_data
 
     return generate_offer(data)
 
+
 def generate_offer(data):
 
-<<<<<<< HEAD
     session_id = session["session_id"]
 
     current_session = session_manager.get_session(session_id=session_id)
@@ -314,43 +226,22 @@
             "urn:ietf:params:oauth:grant-type:pre-authorized_code": {
                 "issuer_state": session_id,
                 "pre-authorized_code": pre_auth_code,
-=======
-    pre_auth_code = generate_preauth_token(
-        data=data, authorization_details=session["authorization_details"]
-    )
-
-    tx_code = random.randint(10000, 99999)
-    transaction_id = generate_unique_id()
-
-    transaction_codes.update(
-        {
-            transaction_id: {
-                "pre_auth_code": pre_auth_code,
-                "tx_code": str(tx_code),
-                "expires": datetime.now()
-                + timedelta(minutes=cfgservice.tx_code_expiry),
-            }
-        }
-    )
-
-    credential_offer = {
-        "credential_issuer": cfgservice.service_url[:-1],
-        "credential_configuration_ids": session["credentials_id"],
-        "grants": {
-            "urn:ietf:params:oauth:grant-type:pre-authorized_code": {
-                "pre-authorized_code": transaction_id,
->>>>>>> 116f6481
                 "tx_code": {
                     "length": 5,
                     "input_mode": "numeric",
                     "description": "Please provide the one-time code.",
                 },
+                    "description": "Please provide the one-time code.",
+                },
             }
         },
+        },
     }
+
 
     # create URI
     json_string = json.dumps(credential_offer)
+
 
     credential_offer_URI = session["credential_offer_URI"]
 
@@ -358,18 +249,25 @@
         f"{credential_offer_URI}credential_offer?credential_offer="
         + urllib.parse.quote(json_string, safe=":/")
     )
+    uri = (
+        f"{credential_offer_URI}credential_offer?credential_offer="
+        + urllib.parse.quote(json_string, safe=":/")
+    )
 
     qrcode = segno.make(uri)
     out = io.BytesIO()
     qrcode.save(out, kind="png", scale=2)
+    qrcode.save(out, kind="png", scale=2)
 
     qr_img_base64 = "data:image/png;base64," + base64.b64encode(out.getvalue()).decode(
         "utf-8"
     )
+    qr_img_base64 = "data:image/png;base64," + base64.b64encode(out.getvalue()).decode(
+        "utf-8"
+    )
 
     wallet_url = cfgservice.wallet_test_url + "redirect_preauth"
 
-<<<<<<< HEAD
     if "frontend_id" in session:
         target_url = ConfFrontend.registered_frontends[session["frontend_id"]]["url"]
     else:
@@ -387,20 +285,6 @@
             "tx_code": tx_code,
             "code": transaction_id,
         },
-=======
-    return render_template(
-        "openid/credential_offer_qr_code.html",
-        wallet_dev=wallet_url
-        + "?code="
-        + transaction_id
-        + "&tx_code="
-        + str(tx_code)
-        + "&credential_offer="
-        + json.dumps(credential_offer),
-        url_data=uri,
-        tx_code=tx_code,
-        qrcode=qr_img_base64,
->>>>>>> 116f6481
     )
 
 
@@ -408,18 +292,31 @@
 def credentialOfferReq2():
 
     json_token = request.form.get("request")
-
+    json_token = request.form.get("request")
+
+    header, payload, signature = json_token.split(".")
     header, payload, signature = json_token.split(".")
 
     payload += "=" * (-len(payload) % 4)
     decoded_payload = base64.urlsafe_b64decode(payload).decode("utf-8")
+    payload += "=" * (-len(payload) % 4)
+    decoded_payload = base64.urlsafe_b64decode(payload).decode("utf-8")
 
     json_payload = json.loads(decoded_payload)
 
+    authorization_details = []
     authorization_details = []
     credential_ids = []
 
     for credential in json_payload["credentials"]:
+        authorization_details.append(
+            {
+                "type": "openid_credential",
+                "credential_configuration_id": credential[
+                    "credential_configuration_id"
+                ],
+            }
+        )
         authorization_details.append(
             {
                 "type": "openid_credential",
@@ -431,20 +328,13 @@
         if credential["credential_configuration_id"] not in credential_ids:
             credential_ids.append(credential["credential_configuration_id"])
 
+
     data = json_payload["credentials"][0]["data"]
 
-<<<<<<< HEAD
     scope = " ".join(credential_ids)
     print("\ncredential_list: ", scope)
 
     session_id = request_preauth_token(scope=scope)
-=======
-    pre_auth_code = generate_preauth_token(
-        data=data, authorization_details=authorization_details
-    )
-
-    tx_code = random.randint(10000, 99999)
->>>>>>> 116f6481
 
     print("\nsession_id", session_id)
 
@@ -456,44 +346,25 @@
 
     current_session = session_manager.get_session(session_id=session_id)
 
-<<<<<<< HEAD
     pre_auth_code = current_session.pre_authorized_code
 
     tx_code = current_session.tx_code
-=======
-    transaction_codes.update(
-        {
-            transaction_id: {
-                "pre_auth_code": pre_auth_code,
-                "tx_code": str(tx_code),
-                "expires": datetime.now()
-                + timedelta(minutes=cfgservice.tx_code_expiry),
-            }
-        }
-    )
->>>>>>> 116f6481
 
     credential_offer = {
         "credential_issuer": cfgservice.service_url[:-1],
         "credential_configuration_ids": credential_ids,
         "grants": {
             "urn:ietf:params:oauth:grant-type:pre-authorized_code": {
-<<<<<<< HEAD
                 "pre-authorized_code": pre_auth_code,
-=======
-                "pre-authorized_code": transaction_id,
->>>>>>> 116f6481
                 "tx_code": {
                     "length": 5,
                     "input_mode": "numeric",
                     "description": "Please provide the one-time code.",
                     "value": tx_code,
                 },
-<<<<<<< HEAD
                 "issuer_state": session_id,
-=======
->>>>>>> 116f6481
             }
+        },
         },
     }
 
@@ -503,54 +374,23 @@
         f"openid-credential-offer://credential_offer?credential_offer="
         + urllib.parse.quote(json_string, safe=":/")
     )
-
-<<<<<<< HEAD
+    uri = (
+        f"openid-credential-offer://credential_offer?credential_offer="
+        + urllib.parse.quote(json_string, safe=":/")
+    )
+
     # return {"credential_offer": credential_offer, "uri": uri}
     return credential_offer  # {"credential_offer": credential_offer,"uri": uri}
-=======
-    return credential_offer  # {"credential_offer": credential_offer,"uri": uri}
-
-
-def generate_preauth_token(data, authorization_details):
-    user_id = generate_unique_id()
-
-    data.update({"issuing_country": "FC"})
-
-    form_dynamic_data[user_id] = data.copy()
-
-    form_dynamic_data[user_id].update(
-        {"expires": datetime.now() + timedelta(minutes=cfgservice.form_expiry)}
-    )
->>>>>>> 116f6481
-
-    user_id = "FC." + user_id
-
-<<<<<<< HEAD
+
+
 def request_preauth_token(scope):
     url = f"{cfgservice.authorization_server_internal_url}/preauth_generate"
 
     payload = f"scope={scope}"
-=======
-    url = cfgservice.service_url + "pushed_authorizationv2"
-
-    authorization_details = urllib.parse.quote_plus(json.dumps(authorization_details))
-
-    redirect_url = (
-        "preauth"  # urllib.parse.quote(cfgservice.service_url) + "preauth-codeReq"
-    )
-
-    payload = (
-        "response_type=code&state=af0ifjsldkj&client_id=ID&redirect_uri="
-        + redirect_url
-        + "&code_challenge=-ciaVij0VMswVfqm3_GK758-_dAI0E9i97hu1SAOiFQ&code_challenge_method=S256&authorization_details="
-        + authorization_details
-    )
->>>>>>> 116f6481
     headers = {"Content-Type": "application/x-www-form-urlencoded"}
 
     response = requests.request("POST", url, headers=headers, data=payload)
 
-<<<<<<< HEAD
     _response = response.json()
 
     preauth_code = _response.get("preauth_code")
@@ -558,82 +398,6 @@
     session_id = _response.get("session_id")
 
     tx_code = _response.get("tx_code")
-=======
-    if response.status_code != 201:
-        return make_response("invalid_request", 400)
-
-    par_response = response.json()
-
-    request_uri = par_response["request_uri"]
-
-    if not request_uri in parRequests:  # unknow request_uri => return error
-        # needs to be changed to an appropriate error message, and need to be logged
-        return service_endpoint(current_app.server.get_endpoint("authorization"))
-
-    session_id = getSessionId_requestUri(request_uri)
-
-    if session_id == None:
-        cfgservice.app_logger.error("Authorization request_uri not found.")
-        return make_response("Request_uri not found", 400)
-
-    par_args = parRequests[request_uri]["req_args"]
-
-    if "scope" not in par_args:
-        par_args["scope"] = "openid"
-
-    url = (
-        cfgservice.service_url
-        + "authorization?redirect_uri="
-        + par_args["redirect_uri"]
-        + "&response_type="
-        + par_args["response_type"]
-        + "&scope="
-        + par_args["scope"]
-        + "&client_id="
-        + par_args["client_id"]
-        + "&request_uri="
-        + request_uri
-    )
-
-    payload = {}
-    headers = {}
-    response = requests.request("GET", url, headers=headers, data=payload)
-
-    if response.status_code != 200:
-        return make_response("invalid_request", 400)
-
-    response = response.json()
-    args = {}
-    if "authorization_details" in response:
-        args.update({"authorization_details": response["authorization_details"]})
-    if "scope" in response:
-        args.update({"scope": response["scope"]})
-    if not args:
-        return authentication_error_redirect(
-            jws_token=response["token"],
-            error=response["error"],
-            error_description=response["error_description"],
-        )
-
-    params = {"token": response["token"]}
-
-    params.update(args)
-
-    try:
-        authn_method = current_app.server.get_context().authn_broker.get_method_by_id(
-            "user"
-        )
-        username = authn_method.verify(username=user_id)
-
-        auth_args = authn_method.unpack_token(params["token"])
-    except:
-        cfgservice.app_logger.error(
-            "Authorization verification: username or jws_token not found"
-        )
-        return render_template(
-            "misc/500.html", error="Authentication verification Error"
-        )
->>>>>>> 116f6481
 
     session_manager.add_session(
         session_id=session_id,
@@ -643,28 +407,4 @@
         country="FC",
     )
 
-<<<<<<< HEAD
-    return session_id
-=======
-    args = endpoint.authz_part2(request=authz_request, session_id=_session_id)
-
-    if isinstance(args, ResponseMessage) and "error" in args:
-        return make_response(args.to_json(), 400)
-
-    session_ids[session_id]["auth_code"] = args["response_args"]["code"]
-
-    logText = (
-        ", Session ID: "
-        + session_id
-        + ", "
-        + "Authorization Response, Code: "
-        + args["response_args"]["code"]
-    )
-
-    if "state" in args["response_args"]:
-
-        logText = logText + ", State: " + args["response_args"]["state"]
-
-    cfgservice.app_logger.info(logText)
-    return args["response_args"]["code"]
->>>>>>> 116f6481
+    return session_id