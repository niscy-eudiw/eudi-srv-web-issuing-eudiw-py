--- conflicted
+++ resolved
@@ -17,6 +17,7 @@
 ###############################################################################
 """
 The PID Issuer Web service is a component of the PID Provider backend.
+The PID Issuer Web service is a component of the PID Provider backend.
 Its main goal is to issue the PID and MDL in cbor/mdoc (ISO 18013-5 mdoc) and SD-JWT format.
 
 
@@ -66,7 +67,6 @@
             pass
     return d
 
-<<<<<<< HEAD
 
 def _process_nested_attributes(conditions, parent_value_type=None):
     # Recursively processes nested attribute definitions.
@@ -134,11 +134,12 @@
                         "not_used_if"
                     ]
     return processed_attrs
-=======
+
 
 def urlsafe_b64encode_nopad(data: bytes) -> str:
     """
     Encodes bytes using URL-safe base64 and removes padding.
+
 
     Args:
         data (bytes): The data to encode.
@@ -147,19 +148,7 @@
         str: Base64 URL-safe encoded string without padding.
     """
     return base64.urlsafe_b64encode(data).decode("utf-8").rstrip("=")
->>>>>>> 116f6481
-
-
-def urlsafe_b64encode_nopad(data: bytes) -> str:
-    """
-    Encodes bytes using URL-safe base64 and removes padding.
-
-    Args:
-        data (bytes): The data to encode.
-
-    Returns:
-        str: Base64 URL-safe encoded string without padding.
-    """
+
     return base64.urlsafe_b64encode(data).decode("utf-8").rstrip("=")
 
 
@@ -195,6 +184,7 @@
     return jpeg_bytes
 
 
+
 def getNamespaces(claims):
     namespaces = []
     for claim in claims:
@@ -202,6 +192,7 @@
             if claim["path"][0] not in namespaces:
                 namespaces.append(claim["path"][0])
 
+
     return namespaces
 
 
@@ -216,6 +207,7 @@
     credentialsSupported = oidc_metadata["credential_configurations_supported"]
 
     attributes = {}
+
 
     for request in credentials_requested:
         format = credentialsSupported[request]["format"]
@@ -226,16 +218,11 @@
                 credentialsSupported[request]["credential_metadata"]["claims"]
             )
             for namescape in namescapes:
-<<<<<<< HEAD
                 attributes_req.update(
                     getMandatoryAttributes(
                         credentialsSupported[request]["credential_metadata"]["claims"],
                         namescape,
                     )
-=======
-                attributes_req = getMandatoryAttributes(
-                    credentialsSupported[request]["claims"], namescape
->>>>>>> 116f6481
                 )
 
         elif format == "dc+sd-jwt":
@@ -255,6 +242,9 @@
         if "nationality" in attributes and "nationalities" in attributes:
             attributes.pop("nationalities")
 
+        if "nationality" in attributes and "nationalities" in attributes:
+            attributes.pop("nationalities")
+
     return attributes
 
 
@@ -265,26 +255,14 @@
     """
     attributes_form = {}
 
-<<<<<<< HEAD
     for claim in claims:
         if claim.get("source") == "issuer":
             continue
-=======
-    # for x, value in enumerate(list(attributes.keys())):
-
-    for claim in claims:
-        if "overall_issuer_conditions" in claim:
-            for key, value in claim["overall_issuer_conditions"].items():
-                attributes_form.update({key: value})
-
-        elif claim["mandatory"] == True and claim["path"][0] == namespace:
->>>>>>> 116f6481
 
         elif "overall_issuer_conditions" in claim:
             for key, value in claim["overall_issuer_conditions"].items():
                 attributes_form.update({key: value})
 
-<<<<<<< HEAD
         elif claim.get("mandatory") and claim.get("path", [None])[0] == namespace:
             attribute_name = claim["path"][1]
             attributes_form[attribute_name] = {
@@ -297,81 +275,20 @@
                 attributes_form[attribute_name]["cardinality"] = claim[
                     "issuer_conditions"
                 ].get("cardinality")
-=======
-            if "value_type" in claim:
-                attributes_form.update(
-                    {
-                        attribute_name: {
-                            "type": claim["value_type"],
-                            "filled_value": None,
-                        }
-                    }
-                )
-
-            if "issuer_conditions" in claim:
-                attributes_form[attribute_name]["type"] = "list"
-
-                if "cardinality" in claim["issuer_conditions"]:
-                    attributes_form[attribute_name]["cardinality"] = claim[
-                        "issuer_conditions"
-                    ]["cardinality"]
-
->>>>>>> 116f6481
                 if "at_least_one_of" in claim["issuer_conditions"]:
                     attributes_form[attribute_name]["at_least_one_of"] = claim[
                         "issuer_conditions"
                     ]["at_least_one_of"]
 
-<<<<<<< HEAD
                 # Pass the value_type to the helper
                 attributes_form[attribute_name]["attributes"] = (
                     _process_nested_attributes(
                         claim["issuer_conditions"], claim.get("value_type")
                     )
                 )
-=======
-                if claim["value_type"] in claim["issuer_conditions"]:
-                    # attributes_form[attribute_name]["attributes"] = [attribute_data["issuer_conditions"][attribute_data["value_type"]]]
-                    nested_attributes = {}
-                    nested_attributes_list = []
-
-                    for key, value in claim["issuer_conditions"][
-                        claim["value_type"]
-                    ].items():
-
-                        if "issuer_conditions" not in value:
-                            nested_attributes[key] = value
-
-                        else:
-
-                            attributes_append = {
-                                "attribute": key,
-                                "cardinality": value["issuer_conditions"][
-                                    "cardinality"
-                                ],
-                            }
-                            # attributes.append[{"attribute": key, "cardinality":value["issuer_conditions"]["cardinality"]}]
-
-                            for key2, value2 in value["issuer_conditions"][
-                                value["value_type"]
-                            ].items():
-                                attributes_append[key2] = value2
-
-                            if "not_used_if" in value["issuer_conditions"]:
-                                attributes_append["not_used_if"] = value[
-                                    "issuer_conditions"
-                                ]["not_used_if"]
-
-                            nested_attributes_list.append(attributes_append)
-
-                    nested_attributes_list.append(nested_attributes)
-
-                    attributes_form[attribute_name][
-                        "attributes"
-                    ] = nested_attributes_list
->>>>>>> 116f6481
 
     return attributes_form
+
 
 
 def getMandatoryAttributesSDJWT(claims):
@@ -388,8 +305,11 @@
         if "overall_issuer_conditions" in claim:
             for key, value in claim["overall_issuer_conditions"].items():
                 attributes_form.update({key: value})
+            for key, value in claim["overall_issuer_conditions"].items():
+                attributes_form.update({key: value})
 
         else:
+
 
             claim_depth = len(claim["path"])
 
@@ -413,11 +333,7 @@
                 {
                     "country_code": {
                         "mandatory": True,
-<<<<<<< HEAD
                         "type": "string",
-=======
-                        "value_type": "string",
->>>>>>> 116f6481
                         "source": "user",
                     }
                 }
@@ -432,33 +348,21 @@
                 {
                     "country": {
                         "mandatory": False,
-<<<<<<< HEAD
                         "type": "string",
-=======
-                        "value_type": "string",
->>>>>>> 116f6481
                         "source": "user",
                     }
                 },
                 {
                     "region": {
                         "mandatory": False,
-<<<<<<< HEAD
                         "type": "string",
-=======
-                        "value_type": "string",
->>>>>>> 116f6481
                         "source": "user",
                     }
                 },
                 {
                     "locality": {
                         "mandatory": False,
-<<<<<<< HEAD
                         "type": "string",
-=======
-                        "value_type": "string",
->>>>>>> 116f6481
                         "source": "user",
                     }
                 },
@@ -476,12 +380,15 @@
             "nationalities",
             "place_of_birth",
         ):
+        if "issuer_conditions" in claim and attribute_name not in (
+            "nationalities",
+            "place_of_birth",
+        ):
             if "cardinality" in claim["issuer_conditions"]:
                 attributes_form[attribute_name]["cardinality"] = claim[
                     "issuer_conditions"
                 ]["cardinality"]
 
-<<<<<<< HEAD
             if claim.get("value_type") and claim.get("value_type").endswith(
                 "_attributes"
             ):
@@ -489,16 +396,12 @@
                 attributes_form[attribute_name]["attributes"] = []
 
     for claim in level2_claims:
-=======
-    for claim in level2_claims:
-        attributes = {}
->>>>>>> 116f6481
         attribute_name = claim["path"][0]
+
 
         if attribute_name not in attributes_form:
             continue
 
-<<<<<<< HEAD
         if "attributes" not in attributes_form[attribute_name]:
             attributes_form[attribute_name]["type"] = "list"
             attributes_form[attribute_name]["attributes"] = []
@@ -507,14 +410,6 @@
         attribute_details = {
             "mandatory": claim["mandatory"],
             "type": claim["value_type"],
-=======
-        attributes_form[attribute_name]["type"] = "list"
-
-        level2_name = claim["path"][1]
-        attributes[level2_name] = {
-            "mandatory": claim["mandatory"],
-            "value_type": claim["value_type"],
->>>>>>> 116f6481
             "source": claim["source"],
         }
 
@@ -524,7 +419,6 @@
                     "cardinality"
                 ]
             if "not_used_if" in claim["issuer_conditions"]:
-<<<<<<< HEAD
                 attribute_details["not_used_if"] = claim["issuer_conditions"][
                     "not_used_if"
                 ]
@@ -532,19 +426,6 @@
         attributes_form[attribute_name]["attributes"].append(
             {level2_name: attribute_details}
         )
-=======
-                attributes["not_used_if"] = claim["issuer_conditions"]["not_used_if"]
-
-        if "attributes" in attributes_form[attribute_name]:
-            if "cardinality" in attributes_form[attribute_name]["attributes"][0]:
-                attributes_form[attribute_name]["attributes"].append(attributes)
-            else:
-                attributes_form[attribute_name]["attributes"][0].update(attributes)
-        else:
-            attributes_form[attribute_name]["attributes"] = [attributes]
-
-    for claim in level3_claims:
->>>>>>> 116f6481
 
     for claim in level3_claims:
         attribute_name = claim["path"][0]
@@ -552,10 +433,6 @@
             continue
 
         level2_name = claim["path"][1]
-<<<<<<< HEAD
-=======
-
->>>>>>> 116f6481
         level3_name = claim["path"][2]
 
         for l2_item_dict in attributes_form[attribute_name].get("attributes", []):
@@ -577,39 +454,6 @@
                     }
                 )
 
-<<<<<<< HEAD
-=======
-        for attribute in attributes_form[attribute_name]["attributes"]:
-            if level2_name in attribute:
-                attribute.update(
-                    {
-                        "attribute": level2_name,
-                        level3_name: {
-                            "mandatory": claim["mandatory"],
-                            "value_type": claim["value_type"],
-                            "source": claim["source"],
-                        },
-                    }
-                )
-                attribute.pop(level2_name)
-
-                if "cardinality" in attribute:
-                    attribute["cardinality"] = attribute["cardinality"]
-                if "not_used_if" in attribute:
-                    attribute["not_used_if"] = attribute["not_used_if"]
-
-            elif "attribute" in attribute:
-                attribute.update(
-                    {
-                        level3_name: {
-                            "mandatory": claim["mandatory"],
-                            "value_type": claim["value_type"],
-                            "source": claim["source"],
-                        }
-                    }
-                )
-
->>>>>>> 116f6481
     return attributes_form
 
 
@@ -625,6 +469,8 @@
 
     for claim in claims:
         if "overall_issuer_conditions" in claim:
+            for key, value in claim["overall_issuer_conditions"].items():
+                attributes_form.update({key: value})
             for key, value in claim["overall_issuer_conditions"].items():
                 attributes_form.update({key: value})
 
@@ -650,17 +496,16 @@
                 {
                     "country_code": {
                         "mandatory": True,
-<<<<<<< HEAD
                         "type": "string",
-=======
-                        "value_type": "string",
->>>>>>> 116f6481
                         "source": "user",
                     }
                 }
             ]
 
         if "value_type" in claim and attribute_name != "nationalities":
+            attributes_form.update(
+                {attribute_name: {"type": claim["value_type"], "filled_value": None}}
+            )
             attributes_form.update(
                 {attribute_name: {"type": claim["value_type"], "filled_value": None}}
             )
@@ -670,24 +515,26 @@
                 attributes_form[attribute_name]["cardinality"] = claim[
                     "issuer_conditions"
                 ]["cardinality"]
-
+                attributes_form[attribute_name]["cardinality"] = claim[
+                    "issuer_conditions"
+                ]["cardinality"]
+
+    for claim in level2_claims:
     for claim in level2_claims:
         attributes = {}
         attribute_name = claim["path"][0]
 
+
         if attribute_name not in attributes_form:
             continue
+
 
         attributes_form[attribute_name]["type"] = "list"
 
         level2_name = claim["path"][1]
         attributes[level2_name] = {
             "mandatory": claim["mandatory"],
-<<<<<<< HEAD
             "type": claim["value_type"],
-=======
-            "value_type": claim["value_type"],
->>>>>>> 116f6481
             "source": claim["source"],
         }
 
@@ -696,6 +543,7 @@
                 attributes["cardinality"] = claim["issuer_conditions"]["cardinality"]
             if "not_used_if" in claim["issuer_conditions"]:
                 attributes["not_used_if"] = claim["issuer_conditions"]["not_used_if"]
+
 
         if "attributes" in attributes_form[attribute_name]:
             if "cardinality" in attributes_form[attribute_name]["attributes"][0]:
@@ -706,6 +554,7 @@
             attributes_form[attribute_name]["attributes"] = [attributes]
 
     for claim in level3_claims:
+    for claim in level3_claims:
 
         attribute_name = claim["path"][0]
 
@@ -714,7 +563,6 @@
 
         level2_name = claim["path"][1]
         level3_name = claim["path"][2]
-<<<<<<< HEAD
 
         for attribute in attributes_form[attribute_name]["attributes"]:
             if level2_name in attribute:
@@ -723,42 +571,13 @@
                         level3_name: {
                             "mandatory": claim["mandatory"],
                             "type": claim["value_type"],
-=======
-
-        attributes = {}
-
-        for attribute in attributes_form[attribute_name]["attributes"]:
-            if level2_name in attribute:
-                attribute.update(
-                    {
-                        "attribute": level2_name,
-                        level3_name: {
-                            "mandatory": claim["mandatory"],
-                            "value_type": claim["value_type"],
-                            "source": claim["source"],
-                        },
-                    }
-                )
-                attribute.pop(level2_name)
-
-                if "cardinality" in attribute:
-                    attribute["cardinality"] = attribute["cardinality"]
-                if "not_used_if" in attribute:
-                    attribute["not_used_if"] = attribute["not_used_if"]
-
-            elif "attribute" in attribute:
-                attribute.update(
-                    {
-                        level3_name: {
-                            "mandatory": claim["mandatory"],
-                            "value_type": claim["value_type"],
->>>>>>> 116f6481
                             "source": claim["source"],
                         }
                     }
                 )
 
     return attributes_form
+
 
 
 def getAttributesForm2(credentials_requested):
@@ -781,16 +600,11 @@
                 credentialsSupported[request]["credential_metadata"]["claims"]
             )
             for namescape in namescapes:
-<<<<<<< HEAD
                 attributes_req.update(
                     getOptionalAttributes(
                         credentialsSupported[request]["credential_metadata"]["claims"],
                         namescape,
                     )
-=======
-                attributes_req = getOptionalAttributes(
-                    credentialsSupported[request]["claims"], namescape
->>>>>>> 116f6481
                 )
 
         elif format == "dc+sd-jwt":
@@ -818,7 +632,6 @@
     attributes_form = {}
 
     for claim in claims:
-<<<<<<< HEAD
         if "overall_issuer_conditions" in claim:
             for key, value in claim["overall_issuer_conditions"].items():
                 attributes_form.update({key: value})
@@ -834,92 +647,20 @@
                 attributes_form[attribute_name]["cardinality"] = claim[
                     "issuer_conditions"
                 ].get("cardinality")
-=======
-
-        if "overall_issuer_conditions" in claim:
-            for key, value in claim["overall_issuer_conditions"].items():
-                attributes_form.update({key: value})
-
-        elif claim["mandatory"] == False and claim["path"][0] == namespace:
-
-            attribute_name = claim["path"][1]
-
-            # ("\nMisc attribute_name: ", attribute_name)
-
-            if "value_type" in claim:
-                attributes_form.update(
-                    {
-                        attribute_name: {
-                            "type": claim["value_type"],
-                            "filled_value": None,
-                        }
-                    }
-                )
-
-            if "issuer_conditions" in claim:
-                attributes_form[attribute_name]["type"] = "list"
-
-                if "cardinality" in claim["issuer_conditions"]:
-                    attributes_form[attribute_name]["cardinality"] = claim[
-                        "issuer_conditions"
-                    ]["cardinality"]
-
->>>>>>> 116f6481
                 if "at_least_one_of" in claim["issuer_conditions"]:
                     attributes_form[attribute_name]["at_least_one_of"] = claim[
                         "issuer_conditions"
                     ]["at_least_one_of"]
 
-<<<<<<< HEAD
                 # Pass the value_type to the helper
                 attributes_form[attribute_name]["attributes"] = (
                     _process_nested_attributes(
                         claim["issuer_conditions"], claim.get("value_type")
                     )
                 )
-=======
-                if claim["value_type"] in claim["issuer_conditions"]:
-                    # attributes_form[attribute_name]["attributes"] = [attribute_data["issuer_conditions"][attribute_data["value_type"]]]
-                    nested_attributes = {}
-                    nested_attributes_list = []
-
-                    for key, value in claim["issuer_conditions"][
-                        claim["value_type"]
-                    ].items():
-
-                        if "issuer_conditions" not in value:
-                            nested_attributes[key] = value
-
-                        else:
-
-                            attributes_append = {
-                                "attribute": key,
-                                "cardinality": value["issuer_conditions"][
-                                    "cardinality"
-                                ],
-                            }
-                            # attributes.append[{"attribute": key, "cardinality":value["issuer_conditions"]["cardinality"]}]
-
-                            for key2, value2 in value["issuer_conditions"][
-                                value["value_type"]
-                            ].items():
-                                attributes_append[key2] = value2
-
-                            if "not_used_if" in value["issuer_conditions"]:
-                                attributes_append["not_used_if"] = value[
-                                    "issuer_conditions"
-                                ]["not_used_if"]
-
-                            nested_attributes_list.append(attributes_append)
-
-                    nested_attributes_list.append(nested_attributes)
-
-                    attributes_form[attribute_name][
-                        "attributes"
-                    ] = nested_attributes_list
->>>>>>> 116f6481
 
     return attributes_form
+
 
 
 def getIssuerFilledAttributes(claims, namespace):
@@ -936,8 +677,15 @@
             and claim["path"][0] == namespace
         ):
             attributes_form.update({claim["path"][1]: ""})
+        if (
+            "source" in claim
+            and claim["source"] == "issuer"
+            and claim["path"][0] == namespace
+        ):
+            attributes_form.update({claim["path"][1]: ""})
 
     return attributes_form
+
 
 
 def getIssuerFilledAttributesSDJWT(claims):
@@ -950,8 +698,10 @@
     for claim in claims:
         if "source" in claim and claim["source"] == "issuer":
             attributes_form.update({claim["path"][0]: ""})
+            attributes_form.update({claim["path"][0]: ""})
 
     return attributes_form
+
 
 
 def generate_unique_id():
@@ -977,6 +727,7 @@
         return False, "Failed to open image."
 
     return True, None
+
 
 
 def getSubClaims(claimLv1, vct):
@@ -996,6 +747,8 @@
 
 # Searches for credential metadata from doctype and format
 def doctype2credential(doctype, format):
+# Searches for credential metadata from doctype and format
+def doctype2credential(doctype, format):
     credentialsSupported = oidc_metadata["credential_configurations_supported"]
     for credential_id, credential in credentialsSupported.items():
         if credential["format"] != format or credential["doctype"] != doctype:
@@ -1006,19 +759,21 @@
 
 # Searches for credential metadata from doctype and format
 def doctype2credentialSDJWT(doctype, format):
+
+
+# Searches for credential metadata from doctype and format
+def doctype2credentialSDJWT(doctype, format):
     credentialsSupported = oidc_metadata["credential_configurations_supported"]
     for credential_id, credential in credentialsSupported.items():
         if (
             credential["format"] == format
-<<<<<<< HEAD
             and "doctype" in credential.get("issuer_config", {})
-=======
->>>>>>> 116f6481
             and credential["issuer_config"]["doctype"] == doctype
         ):
             return credential
         else:
             continue
+
 
 
 def vct2scope(vct: str):
@@ -1028,7 +783,12 @@
             "vct" in credentialsSupported[credential]
             and credentialsSupported[credential]["vct"] == vct
         ):
+        if (
+            "vct" in credentialsSupported[credential]
+            and credentialsSupported[credential]["vct"] == vct
+        ):
             return credentialsSupported[credential]["scope"]
+
 
 
 def vct2doctype(vct: str):
@@ -1038,7 +798,6 @@
             "vct" in credentialsSupported[credential]
             and credentialsSupported[credential]["vct"] == vct
         ):
-<<<<<<< HEAD
             issuer_config = credentialsSupported[credential].get("issuer_config")
 
             if issuer_config and "doctype" in issuer_config:
@@ -1056,9 +815,6 @@
         ):
             return credentialsSupported[credential]["issuer_config"]["doctype"] """
 
-=======
-            return credentialsSupported[credential]["issuer_config"]["doctype"]
->>>>>>> 116f6481
 
 
 def vct2id(vct):
@@ -1068,7 +824,12 @@
             "vct" in credentialsSupported[credential]
             and credentialsSupported[credential]["vct"] == vct
         ):
+        if (
+            "vct" in credentialsSupported[credential]
+            and credentialsSupported[credential]["vct"] == vct
+        ):
             return credential
+
 
 
 def doctype2vct(doctype: str):
@@ -1078,7 +839,12 @@
             "vct" in credentialsSupported[credential]
             and credentialsSupported[credential]["scope"] == doctype
         ):
+        if (
+            "vct" in credentialsSupported[credential]
+            and credentialsSupported[credential]["scope"] == doctype
+        ):
             return credentialsSupported[credential]["vct"]
+
 
 
 # Generates authorization details from a scope
