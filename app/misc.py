--- conflicted
+++ resolved
@@ -196,7 +196,6 @@
                 attributes_form[attribute_name]["type"] = "list"
 
                 if "cardinality" in claim["issuer_conditions"]:
-<<<<<<< HEAD
                     attributes_form[attribute_name]["cardinality"] = claim[
                         "issuer_conditions"
                     ]["cardinality"]
@@ -206,13 +205,6 @@
                         "issuer_conditions"
                     ]["at_least_one_of"]
 
-=======
-                    attributes_form[attribute_name]["cardinality"] = claim["issuer_conditions"]["cardinality"]
-                
-                if "at_least_one_of" in claim["issuer_conditions"]:
-                    attributes_form[attribute_name]["at_least_one_of"] = claim["issuer_conditions"]["at_least_one_of"]
-                
->>>>>>> c2cd64f0
                 if claim["value_type"] in claim["issuer_conditions"]:
                     # attributes_form[attribute_name]["attributes"] = [attribute_data["issuer_conditions"][attribute_data["value_type"]]]
                     nested_attributes = {}
@@ -277,189 +269,6 @@
 
             if claim_depth == 1:
                 if claim["mandatory"] == True:
-                    level1_claims.append(claim)
-            elif claim_depth == 2:
-                level2_claims.append(claim)
-            elif claim_depth == 3:
-                level3_claims.append(claim)
-
-    for claim in level1_claims:
-        attribute_name = claim["path"][0]
-        if attribute_name == "nationalities":
-<<<<<<< HEAD
-
-            attributes_form.update(
-                {attribute_name: {"type": claim["value_type"], "filled_value": None}}
-            )
-            attributes_form[attribute_name]["cardinality"] = {"min": 0, "max": "n"}
-            attributes_form[attribute_name]["attributes"] = [
-                {
-                    "country_code": {
-                        "mandatory": True,
-                        "value_type": "string",
-                        "source": "user",
-                    }
-                }
-            ]
-
-        if attribute_name == "place_of_birth":
-            attributes_form.update(
-                {attribute_name: {"type": "list", "filled_value": None}}
-            )
-            attributes_form[attribute_name]["cardinality"] = {"min": 0, "max": 1}
-            attributes_form[attribute_name]["attributes"] = [
-                {
-                    "country": {
-                        "mandatory": False,
-                        "value_type": "string",
-                        "source": "user",
-                    }
-                },
-                {
-                    "region": {
-                        "mandatory": False,
-                        "value_type": "string",
-                        "source": "user",
-                    }
-                },
-                {
-                    "locality": {
-                        "mandatory": False,
-                        "value_type": "string",
-                        "source": "user",
-                    }
-                },
-            ]
-
-        if "value_type" in claim and attribute_name not in (
-            "nationalities",
-            "place_of_birth",
-        ):
-            attributes_form.update(
-                {attribute_name: {"type": claim["value_type"], "filled_value": None}}
-            )
-
-        if "issuer_conditions" in claim and attribute_name not in (
-            "nationalities",
-            "place_of_birth",
-        ):
-=======
-            
-            attributes_form.update({attribute_name: {"type": claim["value_type"],"filled_value":None}})
-            attributes_form[attribute_name]["cardinality"] = {'min': 0,'max': 'n'}
-            attributes_form[attribute_name]["attributes"] = [{'country_code': {'mandatory': True,'value_type': 'string','source': 'user'}}]
-        
-        if attribute_name == "place_of_birth":
-            attributes_form.update({attribute_name: {"type": "list","filled_value":None}})
-            attributes_form[attribute_name]["cardinality"] = {'min': 0,'max': 1}
-            attributes_form[attribute_name]["attributes"] = [{'country': {'mandatory': False,'value_type': 'string','source': 'user'}},{'region': {'mandatory': False,'value_type': 'string','source': 'user'}},{'locality': {'mandatory': False,'value_type': 'string','source': 'user'}}]
-
-        if "value_type" in claim and attribute_name not in ("nationalities", "place_of_birth"):
-            attributes_form.update({attribute_name: {"type": claim["value_type"],"filled_value":None}})
-
-        if "issuer_conditions" in claim and attribute_name not in ("nationalities", "place_of_birth"):
->>>>>>> c2cd64f0
-            if "cardinality" in claim["issuer_conditions"]:
-                attributes_form[attribute_name]["cardinality"] = claim[
-                    "issuer_conditions"
-                ]["cardinality"]
-
-    for claim in level2_claims:
-        attributes = {}
-        attribute_name = claim["path"][0]
-
-        if attribute_name not in attributes_form:
-            continue
-
-        attributes_form[attribute_name]["type"] = "list"
-
-        level2_name = claim["path"][1]
-        attributes[level2_name] = {
-            "mandatory": claim["mandatory"],
-            "value_type": claim["value_type"],
-            "source": claim["source"],
-        }
-
-        if "issuer_conditions" in claim:
-            if "cardinality" in claim["issuer_conditions"]:
-                attributes["cardinality"] = claim["issuer_conditions"]["cardinality"]
-            if "not_used_if" in claim["issuer_conditions"]:
-                attributes["not_used_if"] = claim["issuer_conditions"]["not_used_if"]
-
-        if "attributes" in attributes_form[attribute_name]:
-            if "cardinality" in attributes_form[attribute_name]["attributes"][0]:
-                attributes_form[attribute_name]["attributes"].append(attributes)
-            else:
-                attributes_form[attribute_name]["attributes"][0].update(attributes)
-        else:
-            attributes_form[attribute_name]["attributes"] = [attributes]
-
-    for claim in level3_claims:
-
-        attribute_name = claim["path"][0]
-
-        if attribute_name not in attributes_form:
-            continue
-
-        level2_name = claim["path"][1]
-
-        level3_name = claim["path"][2]
-
-        attributes = {}
-
-        for attribute in attributes_form[attribute_name]["attributes"]:
-            if level2_name in attribute:
-                attribute.update(
-                    {
-                        "attribute": level2_name,
-                        level3_name: {
-                            "mandatory": claim["mandatory"],
-                            "value_type": claim["value_type"],
-                            "source": claim["source"],
-                        },
-                    }
-                )
-                attribute.pop(level2_name)
-
-                if "cardinality" in attribute:
-                    attribute["cardinality"] = attribute["cardinality"]
-                if "not_used_if" in attribute:
-                    attribute["not_used_if"] = attribute["not_used_if"]
-
-            elif "attribute" in attribute:
-                attribute.update(
-                    {
-                        level3_name: {
-                            "mandatory": claim["mandatory"],
-                            "value_type": claim["value_type"],
-                            "source": claim["source"],
-                        }
-                    }
-                )
-
-    return attributes_form
-
-
-def getOptionalAttributesSDJWT(claims):
-    """
-    Function to get optional attributes from credential in sd-jwt vc format
-    """
-    attributes_form = {}
-
-    level1_claims = []
-    level2_claims = []
-    level3_claims = []
-
-    for claim in claims:
-        if "overall_issuer_conditions" in claim:
-            for key, value in claim["overall_issuer_conditions"].items():
-                attributes_form.update({key: value})
-
-        else:
-            claim_depth = len(claim["path"])
-
-            if claim_depth == 1:
-                if claim["mandatory"] == False:
                     level1_claims.append(claim)
             elif claim_depth == 2:
                 level2_claims.append(claim)
@@ -483,12 +292,48 @@
                 }
             ]
 
-        if "value_type" in claim and attribute_name != "nationalities":
+        if attribute_name == "place_of_birth":
+            attributes_form.update(
+                {attribute_name: {"type": "list", "filled_value": None}}
+            )
+            attributes_form[attribute_name]["cardinality"] = {"min": 0, "max": 1}
+            attributes_form[attribute_name]["attributes"] = [
+                {
+                    "country": {
+                        "mandatory": False,
+                        "value_type": "string",
+                        "source": "user",
+                    }
+                },
+                {
+                    "region": {
+                        "mandatory": False,
+                        "value_type": "string",
+                        "source": "user",
+                    }
+                },
+                {
+                    "locality": {
+                        "mandatory": False,
+                        "value_type": "string",
+                        "source": "user",
+                    }
+                },
+            ]
+
+        if "value_type" in claim and attribute_name not in (
+            "nationalities",
+            "place_of_birth",
+        ):
             attributes_form.update(
                 {attribute_name: {"type": claim["value_type"], "filled_value": None}}
             )
 
-        if "issuer_conditions" in claim and attribute_name != "nationalities":
+        if "issuer_conditions" in claim and attribute_name not in (
+            "nationalities",
+            "place_of_birth",
+        ):
+
             if "cardinality" in claim["issuer_conditions"]:
                 attributes_form[attribute_name]["cardinality"] = claim[
                     "issuer_conditions"
@@ -570,6 +415,136 @@
     return attributes_form
 
 
+def getOptionalAttributesSDJWT(claims):
+    """
+    Function to get optional attributes from credential in sd-jwt vc format
+    """
+    attributes_form = {}
+
+    level1_claims = []
+    level2_claims = []
+    level3_claims = []
+
+    for claim in claims:
+        if "overall_issuer_conditions" in claim:
+            for key, value in claim["overall_issuer_conditions"].items():
+                attributes_form.update({key: value})
+
+        else:
+            claim_depth = len(claim["path"])
+
+            if claim_depth == 1:
+                if claim["mandatory"] == False:
+                    level1_claims.append(claim)
+            elif claim_depth == 2:
+                level2_claims.append(claim)
+            elif claim_depth == 3:
+                level3_claims.append(claim)
+
+    for claim in level1_claims:
+        attribute_name = claim["path"][0]
+        if attribute_name == "nationalities":
+            attributes_form.update(
+                {attribute_name: {"type": claim["value_type"], "filled_value": None}}
+            )
+            attributes_form[attribute_name]["cardinality"] = {"min": 0, "max": "n"}
+            attributes_form[attribute_name]["attributes"] = [
+                {
+                    "country_code": {
+                        "mandatory": True,
+                        "value_type": "string",
+                        "source": "user",
+                    }
+                }
+            ]
+
+        if "value_type" in claim and attribute_name != "nationalities":
+            attributes_form.update(
+                {attribute_name: {"type": claim["value_type"], "filled_value": None}}
+            )
+
+        if "issuer_conditions" in claim and attribute_name != "nationalities":
+            if "cardinality" in claim["issuer_conditions"]:
+                attributes_form[attribute_name]["cardinality"] = claim[
+                    "issuer_conditions"
+                ]["cardinality"]
+
+    for claim in level2_claims:
+        attributes = {}
+        attribute_name = claim["path"][0]
+
+        if attribute_name not in attributes_form:
+            continue
+
+        attributes_form[attribute_name]["type"] = "list"
+
+        level2_name = claim["path"][1]
+        attributes[level2_name] = {
+            "mandatory": claim["mandatory"],
+            "value_type": claim["value_type"],
+            "source": claim["source"],
+        }
+
+        if "issuer_conditions" in claim:
+            if "cardinality" in claim["issuer_conditions"]:
+                attributes["cardinality"] = claim["issuer_conditions"]["cardinality"]
+            if "not_used_if" in claim["issuer_conditions"]:
+                attributes["not_used_if"] = claim["issuer_conditions"]["not_used_if"]
+
+        if "attributes" in attributes_form[attribute_name]:
+            if "cardinality" in attributes_form[attribute_name]["attributes"][0]:
+                attributes_form[attribute_name]["attributes"].append(attributes)
+            else:
+                attributes_form[attribute_name]["attributes"][0].update(attributes)
+        else:
+            attributes_form[attribute_name]["attributes"] = [attributes]
+
+    for claim in level3_claims:
+
+        attribute_name = claim["path"][0]
+
+        if attribute_name not in attributes_form:
+            continue
+
+        level2_name = claim["path"][1]
+
+        level3_name = claim["path"][2]
+
+        attributes = {}
+
+        for attribute in attributes_form[attribute_name]["attributes"]:
+            if level2_name in attribute:
+                attribute.update(
+                    {
+                        "attribute": level2_name,
+                        level3_name: {
+                            "mandatory": claim["mandatory"],
+                            "value_type": claim["value_type"],
+                            "source": claim["source"],
+                        },
+                    }
+                )
+                attribute.pop(level2_name)
+
+                if "cardinality" in attribute:
+                    attribute["cardinality"] = attribute["cardinality"]
+                if "not_used_if" in attribute:
+                    attribute["not_used_if"] = attribute["not_used_if"]
+
+            elif "attribute" in attribute:
+                attribute.update(
+                    {
+                        level3_name: {
+                            "mandatory": claim["mandatory"],
+                            "value_type": claim["value_type"],
+                            "source": claim["source"],
+                        }
+                    }
+                )
+
+    return attributes_form
+
+
 def getAttributesForm2(credentials_requested):
     """
     Function to get attributes needed to populate form depending credentials requested by user
@@ -640,7 +615,6 @@
                 attributes_form[attribute_name]["type"] = "list"
 
                 if "cardinality" in claim["issuer_conditions"]:
-<<<<<<< HEAD
                     attributes_form[attribute_name]["cardinality"] = claim[
                         "issuer_conditions"
                     ]["cardinality"]
@@ -650,13 +624,6 @@
                         "issuer_conditions"
                     ]["at_least_one_of"]
 
-=======
-                    attributes_form[attribute_name]["cardinality"] = claim["issuer_conditions"]["cardinality"]
-                
-                if "at_least_one_of" in claim["issuer_conditions"]:
-                    attributes_form[attribute_name]["at_least_one_of"] = claim["issuer_conditions"]["at_least_one_of"]
-                
->>>>>>> c2cd64f0
                 if claim["value_type"] in claim["issuer_conditions"]:
                     # attributes_form[attribute_name]["attributes"] = [attribute_data["issuer_conditions"][attribute_data["value_type"]]]
                     nested_attributes = {}
