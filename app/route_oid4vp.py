--- conflicted
+++ resolved
@@ -32,18 +32,8 @@
 from flask_cors import CORS
 import requests
 import segno
-<<<<<<< HEAD
 from app.redirect_func import post_redirect_with_payload
 from misc import getAttributesForm, getAttributesForm2
-=======
-from misc import (
-    generate_unique_id,
-    authentication_error_redirect,
-    getAttributesForm,
-    getAttributesForm2,
-    scope2details,
-)
->>>>>>> 116f6481
 from formatter_func import cbor2elems
 
 from app.validate_vp_token import validate_vp_token
@@ -55,18 +45,10 @@
 oid4vp = Blueprint("oid4vp", __name__, url_prefix="/")
 CORS(oid4vp)  # enable CORS on the blue print
 
-<<<<<<< HEAD
-=======
-# secrets
-from app.data_management import oid4vp_requests, form_dynamic_data
-from . import oidc_metadata
-
->>>>>>> 116f6481
 
 @oid4vp.route("/oid4vp", methods=["GET"])
 def openid4vp():
 
-<<<<<<< HEAD
     session_id = session["session_id"]
 
     current_request = session_manager.get_session(session_id=session_id)
@@ -78,51 +60,17 @@
         + "Authorization selection, Type: "
         + "oid4vp"
     )
-=======
-    if "session_id" in session:
-        cfgservice.app_logger.info(
-            ", Session ID: "
-            + session["session_id"]
-            + ", "
-            + "Authorization selection, Type: "
-            + "oid4vp"
-        )
-
-    authorization_params = session["authorization_params"]
-    authorization_details = []
-
-    if "authorization_details" in authorization_params:
-        authorization_details.extend(
-            json.loads(authorization_params["authorization_details"])
-        )
-    if "scope" in authorization_params:
-        authorization_details.extend(scope2details(authorization_params["scope"]))
-
-    credentials_requested = []
-    for cred in authorization_details:
-        if "credential_configuration_id" in cred:
-            if cred["credential_configuration_id"] not in credentials_requested:
-                credentials_requested.append(cred["credential_configuration_id"])
-
-    session["oid4vp_cred_requested"] = credentials_requested
->>>>>>> 116f6481
 
     credentialsSupported = oidc_metadata["credential_configurations_supported"]
 
     dcql_credentials = []
     query_id_counter = 0
 
-<<<<<<< HEAD
     credentials_requested = ["eu.europa.ec.eudi.pid_mdoc"]
 
     for credential_requested in credentials_requested:
         credential_config = credentialsSupported[credential_requested]
         credential_metadata = credential_config["credential_metadata"]
-=======
-    credentials = ["eu.europa.ec.eudi.pid_mdoc"]
-    for credential_requested in credentials:
-        credential_config = credentialsSupported[credential_requested]
->>>>>>> 116f6481
         credential_format = credential_config["format"]
 
         query_id = f"query_{query_id_counter}"
@@ -134,11 +82,7 @@
         elif credential_format == "mso_mdoc":
             dcql_credential["meta"] = {"doctype_value": credential_config["doctype"]}
 
-<<<<<<< HEAD
         for claim in credential_metadata["claims"]:
-=======
-        for claim in credential_config["claims"]:
->>>>>>> 116f6481
             dcql_credential["claims"].append(
                 {"path": claim["path"], "intent_to_retain": False}
             )
@@ -155,6 +99,8 @@
         {
             "type": "vp_token",
             "nonce": "hiCV7lZi5qAeCy7NFzUWSR4iCfSmRb99HfIvCkPaCLc=",
+            "dcql_query": dcql_query,
+            "request_uri_method": "post",
             "dcql_query": dcql_query,
             "request_uri_method": "post",
         }
@@ -168,11 +114,7 @@
             "dcql_query": dcql_query,
             "wallet_response_redirect_uri_template": cfgservice.service_url
             + "getpidoid4vp?response_code={RESPONSE_CODE}&session_id="
-<<<<<<< HEAD
             + session_id,
-=======
-            + session["session_id"],
->>>>>>> 116f6481
         }
     )
 
@@ -185,7 +127,9 @@
     response_cross = requests.request(
         "POST", url[:-1], headers=headers, data=payload_cross_device
     ).json()
-<<<<<<< HEAD
+    response_cross = requests.request(
+        "POST", url[:-1], headers=headers, data=payload_cross_device
+    ).json()
 
     response_same = requests.request(
         "POST", url[:-1], headers=headers, data=payload_same_device
@@ -196,26 +140,12 @@
 
     session_manager.update_oid4vp_transaction_id(
         session_id=session_id, oid4vp_transaction_id=response_same["transaction_id"]
-=======
-
-    response_same = requests.request(
-        "POST", url[:-1], headers=headers, data=payload_same_device
-    ).json()
-
-    oid4vp_requests.update(
-        {
-            session["session_id"]: {
-                "response": response_same,
-                "expires": datetime.now()
-                + timedelta(minutes=cfgservice.deffered_expiry),
-            }
-        }
->>>>>>> 116f6481
     )
 
     domain = urlparse(url).netloc
 
     deeplink_url = (
+        "eudi-openid4vp://" + domain + "?client_id="
         "eudi-openid4vp://"
         + domain
         + "?client_id="
@@ -225,6 +155,7 @@
     )
 
     qr_code_url = (
+        "eudi-openid4vp://" + domain + "?client_id="
         "eudi-openid4vp://"
         + domain
         + "?client_id="
@@ -239,6 +170,7 @@
 
     qrcode = segno.make(qr_code_url)
     out = io.BytesIO()
+    qrcode.save(out, kind="png", scale=3)
     qrcode.save(out, kind="png", scale=3)
 
     """ qrcode.to_artistic(
@@ -254,7 +186,6 @@
         "utf-8"
     )
 
-<<<<<<< HEAD
     current_session = session_manager.get_session(session_id=session_id)
 
     target_url = ConfFrontend.registered_frontends[current_session.frontend_id]["url"]
@@ -268,14 +199,6 @@
             "redirect_url": cfgservice.service_url,
             "transaction_id": response_cross["transaction_id"],
         },
-=======
-    return render_template(
-        "openid/pid_login_qr_code.html",
-        url_data=deeplink_url,
-        qrcode=qr_img_base64,
-        presentation_id=response_cross["transaction_id"],
-        redirect_url=cfgservice.service_url,
->>>>>>> 116f6481
     )
 
 
@@ -286,7 +209,6 @@
         cfgservice.app_logger.info(
             ", Session ID: " + session["session_id"] + ", " + "oid4vp flow: same_device"
         )
-<<<<<<< HEAD
 
         current_session = session_manager.get_session(session_id=session["session_id"])
 
@@ -301,28 +223,6 @@
             f", Session ID: {session['session_id']}, oid4vp flow: cross_device"
         )
 
-=======
-
-        response_code = request.args.get("response_code")
-        presentation_id = oid4vp_requests[request.args.get("session_id")]["response"][
-            "transaction_id"
-        ]
-        url = (
-            cfgservice.dynamic_presentation_url
-            + presentation_id
-            + "?nonce=hiCV7lZi5qAeCy7NFzUWSR4iCfSmRb99HfIvCkPaCLc="
-            + "&response_code="
-            + response_code
-        )
-
-    elif "presentation_id" in request.args:
-        cfgservice.app_logger.info(
-            ", Session ID: "
-            + session["session_id"]
-            + ", "
-            + "oid4vp flow: cross_device"
-        )
->>>>>>> 116f6481
         presentation_id = request.args.get("presentation_id")
 
         if not presentation_id:
@@ -342,39 +242,20 @@
         error_msg = str(response.status_code)
         return jsonify({"error": error_msg}), 400
 
-<<<<<<< HEAD
     session_id = session["session_id"]
 
     current_session = session_manager.get_session(session_id=session_id)
     error, error_msg = validate_vp_token(
         response.json(), current_session.credentials_requested
-=======
-    error, error_msg = validate_vp_token(
-        response.json(), session["oid4vp_cred_requested"]
->>>>>>> 116f6481
     )
 
     if error == True:
         cfgservice.app_logger.error(
-<<<<<<< HEAD
             ", Session ID: " + session_id + ", " + "OID4VP error: " + error_msg
-=======
-            ", Session ID: "
-            + session["session_id"]
-            + ", "
-            + "OID4VP error: "
-            + error_msg
-        )
-        return authentication_error_redirect(
-            jws_token=session["authorization_params"]["token"],
-            error="invalid_request",
-            error_description=error_msg,
->>>>>>> 116f6481
         )
         raise ValueError(f"invalid_request. Session ID: {session_id}")
 
     mdoc_json = cbor2elems(response.json()["vp_token"]["query_0"][0] + "==")
-<<<<<<< HEAD
     attributesForm = {}
 
     if current_session.authorization_details:
@@ -398,136 +279,10 @@
                         attributesForm.update({"user_pseudonym": str(uuid4())})
 
         attributesForm = getAttributesForm(current_session.credentials_requested)
-=======
-
-    is_ageOver18 = False
-    attributesForm = {}
-
-    if (
-        "authorization_params" in session
-        and "authorization_details" in session["authorization_params"]
-    ):
-        cred_request_json = json.loads(
-            session["authorization_params"]["authorization_details"]
-        )
-
-        for cred_request in cred_request_json:
-            if "credential_configuration_id" in cred_request:
-                if (
-                    cred_request["credential_configuration_id"]
-                    == "eu.europa.ec.eudi.pseudonym_over18_mdoc"
-                    or cred_request["credential_configuration_id"]
-                    == "eu.europa.ec.eudi.pseudonym_over18_mdoc_deferred_endpoint"
-                ):
-                    is_ageOver18 = True
-                    attributesForm.update(
-                        {
-                            "user_pseudonym": {
-                                "type": "string",
-                                "filled_value": str(uuid4()),
-                            }
-                        }
-                    )
-            elif "vct" in cred_request:
-                if cred_request["vct"] == "eu.europa.ec.eudi.pseudonym_jwt_vc_json":
-                    attributesForm.update(
-                        {
-                            "user_pseudonym": {
-                                "type": "string",
-                                "filled_value": str(uuid4()),
-                            }
-                        }
-                    )
-
-    elif (
-        "authorization_params" in session and "scope" in session["authorization_params"]
-    ):
-        cred_scopes = session["authorization_params"]["scope"]
-        if (
-            "eu.europa.ec.eudi.pseudonym.age_over_18.1" in cred_scopes
-            or "eu.europa.ec.eudi.pseudonym.age_over_18.deferred_endpoint"
-            in cred_scopes
-        ):
-            is_ageOver18 = True
+        if "user_pseudonym" in attributesForm:
             attributesForm.update(
                 {"user_pseudonym": {"type": "string", "filled_value": str(uuid4())}}
             )
-
-    if is_ageOver18 == True:
-        for doctype in mdoc_json:
-            for attribute, value in mdoc_json[doctype]:
-                if attribute == "age_over_18":
-                    attributesForm.update({attribute: value})
-
-        doctype_config = cfgservice.config_doctype[
-            "eu.europa.ec.eudi.pseudonym.age_over_18.1"
-        ]
-
-        attributesForm.update({"issuing_country": "FC"})
-        attributesForm.update(
-            {"issuing_authority": doctype_config["issuing_authority"]}
-        )
-        if "credential_type" in doctype_config:
-            attributesForm.update(
-                {"credential_type": doctype_config["credential_type"]}
-            )
-
-        user_id = generate_unique_id()
-        form_dynamic_data[user_id] = attributesForm.copy()
-
-        form_dynamic_data[user_id].update(
-            {"expires": datetime.now() + timedelta(minutes=cfgservice.form_expiry)}
-        )
-
-        presentation_data = attributesForm.copy()
-
-        today = date.today()
-        expiry = today + timedelta(days=doctype_config["validity"])
-
-        presentation_data.update(
-            {"estimated_issuance_date": today.strftime("%Y-%m-%d")}
-        )
-        presentation_data.update({"estimated_expiry_date": expiry.strftime("%Y-%m-%d")})
-
-        if "jws_token" not in session and "authorization_params" in session:
-            session["jws_token"] = session["authorization_params"]["token"]
-
-        return render_template(
-            "dynamic/form_authorize_oid4vp.html",
-            attributes=presentation_data,
-            user_id="FC." + user_id,
-            redirect_url=cfgservice.service_url + "dynamic/redirect_wallet",
-        )
-    else:
-        authorization_params = session["authorization_params"]
-        authorization_details = []
-        if "authorization_details" in authorization_params:
-            authorization_details.extend(
-                json.loads(authorization_params["authorization_details"])
-            )
-        if "scope" in authorization_params:
-            authorization_details.extend(scope2details(authorization_params["scope"]))
-
-        if not authorization_details:
-            return authentication_error_redirect(
-                jws_token=authorization_params["token"],
-                error="invalid authentication",
-                error_description="No authorization details or scope found in dynamic route.",
-            )
-        credentials_requested = []
-        for cred in authorization_details:
-            if "credential_configuration_id" in cred:
-                if cred["credential_configuration_id"] not in credentials_requested:
-                    credentials_requested.append(cred["credential_configuration_id"])
-            elif "vct" in cred:
-                if cred["vct"] not in credentials_requested:
-                    credentials_requested.append(cred["vct"])
-
-        session["credentials_requested"] = credentials_requested
-
-        attributesForm = getAttributesForm(credentials_requested)
->>>>>>> 116f6481
-        if "user_pseudonym" in attributesForm:
             attributesForm.update(
                 {"user_pseudonym": {"type": "string", "filled_value": str(uuid4())}}
             )
@@ -541,7 +296,6 @@
                 elif attribute in attributesForm2:
                     attributesForm2[attribute]["filled_value"] = value
 
-<<<<<<< HEAD
         session_manager.update_country(session_id=session_id, country="FC")
 
         target_url = ConfFrontend.registered_frontends[current_session.frontend_id][
@@ -556,11 +310,4 @@
                 "redirect_url": f"{cfgservice.service_url}dynamic/form",
                 "session_id": session_id,
             },
-=======
-        return render_template(
-            "dynamic/dynamic-form.html",
-            mandatory_attributes=attributesForm,
-            optional_attributes=attributesForm2,
-            redirect_url=cfgservice.service_url + "dynamic/form",
->>>>>>> 116f6481
         )