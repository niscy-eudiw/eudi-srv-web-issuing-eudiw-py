# coding: latin-1
###############################################################################
# Copyright (c) 2023 European Commission
#
# Licensed under the Apache License, Version 2.0 (the "License");
# you may not use this file except in compliance with the License.
# You may obtain a copy of the License at
#
#    http://www.apache.org/licenses/LICENSE-2.0
#
# Unless required by applicable law or agreed to in writing, software
# distributed under the License is distributed on an "AS IS" BASIS,
# WITHOUT WARRANTIES OR CONDITIONS OF ANY KIND, either express or implied.
# See the License for the specific language governing permissions and
# limitations under the License.
#
###############################################################################
"""
The PID Issuer Web service is a component of the PID Provider backend. 
Its main goal is to issue the PID and MDL in cbor/mdoc (ISO 18013-5 mdoc) and SD-JWT format.


This route_oidc.py file is the blueprint for the route /oidc of the PID Issuer Web service.
"""
import base64
import hashlib
import io
import random
import re
import sys
import time
import uuid
import threading
import urllib.parse
import segno

from flask import Blueprint, jsonify, Response, request, session, current_app, redirect, render_template, url_for
from flask.helpers import make_response, send_from_directory
import os

from flask_cors import CORS
from idpyoidc.message.oidc import AuthorizationRequest
from idpyoidc.message.oauth2 import ResponseMessage
import json
import sys
import traceback
from typing import Union
from urllib.parse import urlparse

from cryptojwt import as_unicode
from idpyoidc.message.oidc import AccessTokenRequest
import werkzeug

from idpyoidc.server.exception import FailedAuthentication, ClientAuthenticationError
from idpyoidc.server.oidc.token import Token
from app.misc import auth_error_redirect, authentication_error_redirect, scope2details

from datetime import datetime, timedelta

#!/usr/bin/env python3
import requests

from .app_config.config_service import ConfService as cfgservice
from .app_config.config_oidc_endpoints import ConfService as cfgoidc

from . import oidc_metadata, openid_metadata

oidc = Blueprint("oidc", __name__, url_prefix="/")
CORS(oidc)  # enable CORS on the blue print

# variable for PAR requests
from app.data_management import getSessionId_accessToken, parRequests, transaction_codes, deferredRequests, session_ids, getSessionId_requestUri, getSessionId_authCode

def _add_cookie(resp: Response, cookie_spec: Union[dict, list]):
    kwargs = {k: v for k, v in cookie_spec.items() if k not in ("name",)}
    kwargs["path"] = "/"
    kwargs["samesite"] = "Lax"
    resp.set_cookie(cookie_spec["name"], **kwargs)


def add_cookie(resp: Response, cookie_spec: Union[dict, list]):
    if isinstance(cookie_spec, list):
        for _spec in cookie_spec:
            _add_cookie(resp, _spec)
    elif isinstance(cookie_spec, dict):
        _add_cookie(resp, cookie_spec)


""" @oidc.route("/static/<path:path>")
def send_js(path):
    return send_from_directory("static", path) """


""" @oidc.route("/static/jwks.json")
def keys():
    fname = os.path.join("static", jwks)
    return open(fname).read()
    return send_from_directory('static', 'jwks.json') """


def do_response(endpoint, req_args, error="", **args) -> Response:
    info = endpoint.do_response(request=req_args, error=error, **args)
    #_log = current_app.logger
    cfgservice.app_logger.info("do_response: {}".format(info))

    try:
        _response_placement = info["response_placement"]
    except KeyError:
        _response_placement = endpoint.response_placement

    cfgservice.app_logger.debug("response_placement: {}".format(_response_placement))

    if error:
        if _response_placement == "body":
            cfgservice.app_logger.info("Error Response: {}".format(info["response"]))
            _http_response_code = info.get("response_code", 400)
            resp = make_response(info["response"], _http_response_code)
        else:  # _response_placement == 'url':
            cfgservice.app_logger.info("Redirect to: {}".format(info["response"]))
            resp = redirect(info["response"])
    else:
        if _response_placement == "body":
            cfgservice.app_logger.info("Response: {}".format(info["response"]))
            _http_response_code = info.get("response_code", 200)
            resp = make_response(info["response"], _http_response_code)
        else:  # _response_placement == 'url':
            cfgservice.app_logger.info("Redirect to: {}".format(info["response"]))
            resp = redirect(info["response"])

    for key, value in info["http_headers"]:
        resp.headers[key] = value

    if "cookie" in info:
        add_cookie(resp, info["cookie"])

    return resp


def verify(authn_method):
    """
    Authentication verification

    :param url_endpoint: Which endpoint to use
    :param kwargs: response arguments
    :return: HTTP redirect
    """
    # kwargs = dict([(k, v) for k, v in request.form.items()])

    try:
        username = authn_method.verify(username=request.args.get("username"))

        auth_args = authn_method.unpack_token(request.args.get("jws_token"))
    except:
        cfgservice.app_logger.error("Authorization verification: username or jws_token not found")
        if "jws_token" in request.args:
            return authentication_error_redirect(
            jws_token=request.args.get("jws_token"),
            error="invalid_request",
            error_description="Authentication verification Error",
        )
        else:
            return render_template("misc/500.html", error="Authentication verification Error")

    authz_request = AuthorizationRequest().from_urlencoded(auth_args["query"])

    endpoint = current_app.server.get_endpoint("authorization")

    _session_id = endpoint.create_session(
        authz_request,
        username,
        auth_args["authn_class_ref"],
        auth_args["iat"],
        authn_method,
    )

    args = endpoint.authz_part2(request=authz_request, session_id=_session_id)

    if isinstance(args, ResponseMessage) and "error" in args:
        return make_response(args.to_json(), 400)

    session_ids[session["session_id"]]["auth_code"] = args["response_args"]["code"]

    logText = ", Session ID: " + session["session_id"] + ", " + "Authorization Response, Code: " + args["response_args"]["code"]

    if "state" in args["response_args"]:

        logText = logText + ", State: " + args["response_args"]["state"]


    cfgservice.app_logger.info(logText)

    return do_response(endpoint, request, **args)


@oidc.route("/verify/user", methods=["GET"])
def verify_user():
    authn_method = current_app.server.get_context().authn_broker.get_method_by_id(
        "user"
    )
    try:
        return verify(authn_method)
    except FailedAuthentication as exc:
        cfgservice.app_logger.error("Authorization verification failed")
        return render_template("misc/500.html", error=str(exc))


@oidc.route("/.well-known/<service>")
def well_known(service):
    if service == "openid-credential-issuer":
        info = {
            "response": oidc_metadata,
            "http_headers": [
                ("Content-type", "application/json; charset=utf-8"),
                ("Pragma", "no-cache"),
                ("Cache-Control", "no-store"),
            ],
        }

        _http_response_code = info.get("response_code", 200)
        resp = make_response(info["response"], _http_response_code)

        for key, value in info["http_headers"]:
            resp.headers[key] = value

        return resp
    elif service == "openid-configuration":
        # _endpoint = current_app.server.get_endpoint("provider_config")
        info = {
            "response": openid_metadata,
            "http_headers": [
                ("Content-type", "application/json; charset=utf-8"),
                ("Pragma", "no-cache"),
                ("Cache-Control", "no-store"),
            ],
        }

        _http_response_code = info.get("response_code", 200)
        resp = make_response(info["response"], _http_response_code)

        for key, value in info["http_headers"]:
            resp.headers[key] = value

        return resp

    elif service == "webfinger":
        _endpoint = current_app.server.get_endpoint("discovery")
    else:
        return make_response("Not supported", 400)

    return service_endpoint(_endpoint)


@oidc.route("/registration", methods=["GET", "POST"])
def registration():
    code_verifier = base64.urlsafe_b64encode(os.urandom(40)).decode("utf-8")
    code_verifier = re.sub("[^a-zA-Z0-9]+", "", code_verifier)
    code_challenge = hashlib.sha256(code_verifier.encode("utf-8")).digest()
    code_challenge = base64.urlsafe_b64encode(code_challenge).decode("utf-8")
    code_challenge = code_challenge.replace("=", "")

    response = service_endpoint(current_app.server.get_endpoint("registration"))

    return response


@oidc.route("/registration_api", methods=["GET", "DELETE"])
def registration_api():
    if request.method == "DELETE":
        return service_endpoint(current_app.server.get_endpoint("registration_delete"))
    else:
        return service_endpoint(current_app.server.get_endpoint("registration_read"))


@oidc.route("/authorization", methods=["GET"])
def authorization():
    return service_endpoint(current_app.server.get_endpoint("authorization"))


#@oidc.route("/authorizationV2", methods=["GET"])
def authorizationv2(client_id,redirect_uri, response_type,scope=None, code_challenge_method=None, code_challenge=None, authorization_details=None):

    client_secret = str(uuid.uuid4())

    current_app.server.get_endpoint("registration").process_request_authorization(
        client_id=client_id, client_secret=client_secret, redirect_uri=redirect_uri
    )

    #return service_endpoint(current_app.server.get_endpoint("authorization"))
    url = (
        cfgservice.service_url + "authorization?redirect_uri="
        + redirect_uri
        + "&response_type="
        + response_type
        + "&client_id="
        + client_id
    )

    if scope:
        url = url + "&scope=" + scope

    if authorization_details:
        url = url + "&authorization_details=" + authorization_details

    if code_challenge and code_challenge_method:
        url = url + "&code_challenge="
        + code_challenge
        + "&code_challenge_method="
        + code_challenge_method

    payload = {}
    headers = {}
    response = requests.request(
        "GET", url, headers=headers, data=payload
    )

    if response.status_code != 200:
        cfgservice.app_logger.error("Authorization endpoint invalid request")
        return auth_error_redirect(redirect_uri,"invalid_request")

    response = response.json()

    args = {}
    if "authorization_details" in response:
        args.update({"authorization_details": response["authorization_details"]})
    if "scope" in response:
        args.update({"scope": response["scope"]})
    if not args:
        cfgservice.app_logger.error("Authorization args not found")
        return authentication_error_redirect(
            jws_token=response["token"],
            error=response["error"],
            error_description=response["error_description"],
        )

    params = {"token": response["token"]}

    params.update(args)

    session["authorization_params"] = params

    session_id = str(uuid.uuid4())
    session_ids.update({session_id:{"expires":datetime.now() + timedelta(minutes=60)}})
    session["session_id"] = session_id
    cfgservice.app_logger.info(", Session ID: " + session_id + ", " + "Authorization Request, Payload: " + str({"client_id":client_id,"redirect_uri":redirect_uri, "response_type":response_type, "scope":scope, "code_challenge_method":code_challenge_method, "code_challenge":code_challenge, "authorization_details":authorization_details}))

    return redirect(response["url"])

@oidc.route("/authorizationV3", methods=["GET"])
def authorizationV3():

    
    if "request_uri" not in request.args:
        try:
            client_id = request.args.get("client_id")
            redirect_uri = request.args.get("redirect_uri")
            response_type = request.args.get("response_type")
            scope = request.args.get("scope")
            code_challenge_method = request.args.get("code_challenge_method")
            code_challenge = request.args.get("code_challenge")
            authorization_details = request.args.get("authorization_details")
        except:
            return make_response("Authorization v2 error", 400)
        return authorizationv2(client_id,redirect_uri, response_type,scope, code_challenge_method, code_challenge, authorization_details)



    try:
        request_uri = request.args.get("request_uri")
    except:
        cfgservice.app_logger.error("Authorization request_uri not found")
        return make_response("Authorization error", 400)

    if not request_uri in parRequests:  # unknow request_uri => return error
        # needs to be changed to an appropriate error message, and need to be logged
        # return service_endpoint(current_app.server.get_endpoint("authorization"))
        cfgservice.app_logger.error("Authorization request_uri not found in parRequests")
        return make_response("Request_uri not found", 400)
    
    session_id = getSessionId_requestUri(request_uri)

    if session_id == None:
        cfgservice.app_logger.error("Authorization request_uri not found.")
        return make_response("Request_uri not found", 400)
    
    cfgservice.app_logger.info(", Session ID: " + session_id + ", " + "Authorization Request, Payload: " + str(dict(request.args))
    )

    session["session_id"] = session_id

    par_args = parRequests[request_uri]["req_args"]

    if "scope" not in par_args:
        par_args["scope"] = "openid"
    
    url = (
        cfgservice.service_url + "authorization?redirect_uri="
        + par_args["redirect_uri"]
        + "&response_type="
        + par_args["response_type"]
        + "&scope="
        + par_args["scope"]
        + "&client_id="
        + par_args["client_id"]
        + "&request_uri="
        + request_uri
    )

    payload = {}
    headers = {}
    response = requests.request(
        "GET", url, headers=headers, data=payload
    )

    if response.status_code != 200:
        cfgservice.app_logger.error("Authorization endpoint invalid request")
        return auth_error_redirect(par_args["redirect_uri"],"invalid_request")

    response = response.json()

    args = {}
    if "authorization_details" in response:
        args.update({"authorization_details": response["authorization_details"]})
    if "scope" in response:
        args.update({"scope": response["scope"]})
    if not args:
        cfgservice.app_logger.error("Authorization args not found")
        return authentication_error_redirect(
            jws_token=response["token"],
            error=response["error"],
            error_description=response["error_description"],
        )

    params = {"token": response["token"]}

    params.update(args)

    session["authorization_params"] = params

    return redirect(response["url"])


@oidc.route("/pid_authorization")
def pid_authorization_get():

    presentation_id= request.args.get("presentation_id")

    url = cfgservice.dynamic_presentation_url + presentation_id + "?nonce=hiCV7lZi5qAeCy7NFzUWSR4iCfSmRb99HfIvCkPaCLc="
    headers = {
    'Content-Type': 'application/json',
    }

    response = requests.request("GET", url, headers=headers)
    if response.status_code != 200:
        error_msg= str(response.status_code)
        return jsonify({"error": error_msg}),500
    else:
        data = {"message": "Sucess"}
        return jsonify({"message": data}),200
            

@oidc.route("/auth_choice", methods=["GET"])
def auth_choice():
    token = request.args.get("token")

    supported_credencials=cfgservice.auth_method_supported_credencials
    pid_auth=True
    country_selection=True

    if "authorization_params" not in session:
        cfgservice.app_logger.info("Authorization Params didn't exist in Authentication Choice")
        return render_template("misc/500.html", error="Invalid Authentication. No authorization details or scope found.")
    
    authorization_params = session["authorization_params"]

    authorization_details = []
    if "authorization_details" in authorization_params:
        authorization_details.extend(
            json.loads(authorization_params["authorization_details"])
        )
    if "scope" in authorization_params:
        authorization_details.extend(scope2details(authorization_params["scope"]))
        

    credentials_requested = []
    for cred in authorization_details:
        if "credential_configuration_id" in cred:
            if cred["credential_configuration_id"] not in credentials_requested:
                credentials_requested.append(cred["credential_configuration_id"])
        elif "vct" in cred:
            if cred["vct"] not in credentials_requested:
                credentials_requested.append(cred["vct"])

    
    for cred in credentials_requested:
        if cred in supported_credencials["PID_login"] and cred not in supported_credencials["country_selection"]:
             country_selection=False
        elif cred not in supported_credencials["PID_login"] and cred in supported_credencials["country_selection"]:
            pid_auth=False

    error = ""
    if pid_auth == False and country_selection == False:
        error="Combination of requested credentials is not valid!"
            
    return render_template("misc/auth_method.html",pid_auth=pid_auth,country_selection=country_selection, error=error, redirect_url= cfgservice.service_url)


    #return render_template("misc/auth_method.html")

@oidc.route("/token_service", methods=["POST"])
def token_service():

    #session_id = request.cookies.get("session")

    response = service_endpoint(current_app.server.get_endpoint("token"))

    return response

@oidc.route("/token", methods=["POST"])
def token():

    req_args = dict([(k, v) for k, v in request.form.items()])


    response = None

    if req_args["grant_type"] == "authorization_code":

        session_id = getSessionId_authCode(req_args["code"])

        cfgservice.app_logger.info(", Session ID: " + session_id + ", " + "Authorization Token Request, Payload: " + str(request.form.to_dict()))
    
        response = service_endpoint(current_app.server.get_endpoint("token"))

        cfgservice.app_logger.info(", Session ID: " + session_id + ", " + "Authorization Token Response, Payload: " + str(json.loads(response.get_data())))

        response_json = json.loads(response.get_data())

        if "access_token" in response_json:
            session_ids[session_id]["access_token"] = response_json["access_token"]

        if "refresh_token" in response_json:
            session_ids[session_id]["refresh_token"] = response_json["refresh_token"]

    elif req_args["grant_type"] == "urn:ietf:params:oauth:grant-type:pre-authorized_code":

        if "pre-authorized_code" not in req_args:
            return make_response("invalid_request", 400)
        
        if "tx_code" not in req_args:
            if "0" != transaction_codes[code]["tx_code"]:
                error_message = {
                "error": "invalid_request",
                "description": "invalid tx_code"
            }
            response = make_response(jsonify(error_message), 400)
            return response
        
        code = req_args["pre-authorized_code"]

        if code not in transaction_codes:
            error_message = {
                    "error": "invalid_request",
                    "description": "invalid or expired tx_code"
                }
            response = make_response(jsonify(error_message), 400)
            return response
        
        preauth_code = transaction_codes[code]["pre_auth_code"]

        session_id = getSessionId_authCode(preauth_code)

        cfgservice.app_logger.info(", Session ID: " + session_id + ", " + "Pre-Authorized Token Request, Payload: " + str(request.form.to_dict()))

        if req_args["tx_code"] != transaction_codes[code]["tx_code"]:
            error_message = {
                "error": "invalid_request",
                "description": "invalid tx_code"
            }
            response = make_response(jsonify(error_message), 400)
            return response
        
        url = cfgservice.service_url + "token_service"
        redirect_url = "preauth"

        payload = 'grant_type=authorization_code&code=' + preauth_code + '&redirect_uri=' + redirect_url + '&client_id=ID&state=vFs5DfvJqoyHj7_dZs2JbdklePg6pMLsUHHmVIfobRw&code_verifier=FnWCRIhpJtl6IYwVVYB8gZkQsmvBVLfU4HQiABPopYQ6gvIZBwMrXg'
        headers = {
        'Content-Type': 'application/x-www-form-urlencoded'
        }
        
        response = requests.request("POST", url, headers=headers, data=payload)
<<<<<<< HEAD
        
=======
        if response.status_code != 200:
            return make_response("invalid_request", 400)
>>>>>>> c933f71e

        #response = response.json()
        cfgservice.app_logger.info("Token response: " + str(response.json()))

        transaction_codes.pop(code)

        cfgservice.app_logger.info(", Session ID: " + session_id + ", " + "Pre-Authorized Token Response, Payload: " + str(response.json()))

        response_json = response.json()

        if "access_token" in response_json:
            session_ids[session_id]["access_token"] = response_json["access_token"]

        if "refresh_token" in response_json:
            session_ids[session_id]["refresh_token"] = response_json["refresh_token"]

        return response_json

    else: 
        response = service_endpoint(current_app.server.get_endpoint("token"))
        cfgservice.app_logger.info("Token response: " + str(json.loads(response.get_data())))


    return response


@oidc.route("/introspection", methods=["POST"])
def introspection_endpoint():
    return service_endpoint(current_app.server.get_endpoint("introspection"))


@oidc.route("/userinfo", methods=["GET", "POST"])
def userinfo():
    return service_endpoint(current_app.server.get_endpoint("userinfo"))


@oidc.route("/session", methods=["GET"])
def session_endpoint():
    return service_endpoint(current_app.server.get_endpoint("session"))


@oidc.route("/pushed_authorization", methods=["POST"])
def par_endpoint():
    return service_endpoint(current_app.server.get_endpoint("pushed_authorization"))


@oidc.route("/pushed_authorizationv2", methods=["POST"])
def par_endpointv2():

    session_id = str(uuid.uuid4())

    cfgservice.app_logger.info(", Session ID: " + session_id + ", " + "Pushed Authorization Request, Payload: " + str(request.form.to_dict())
    )

    redirect_uri = None
    try:
        redirect_uri = request.form["redirect_uri"]

        client_id = request.form["client_id"]
    except:
        cfgservice.app_logger.error("PAR: client_id or redirect_uri not found")
        if redirect_uri:
            return auth_error_redirect(redirect_uri, "invalid_request", "invalid parameters")
        else:
            return make_response("PARv2 error", 400)

    client_secret = str(uuid.uuid4())
    session["redirect_uri"] = redirect_uri
    current_app.server.get_endpoint("registration").process_request_authorization(
        client_id=client_id, client_secret=client_secret, redirect_uri=redirect_uri
    )

    response = service_endpoint(current_app.server.get_endpoint("pushed_authorization"))

    cfgservice.app_logger.info(", Session ID: " + session_id + ", " + "Pushed Authorization Response, Payload: " + str(json.loads(response.get_data())))

    session_ids.update({session_id:{"expires":datetime.now() + timedelta(minutes=60), "request_uri":json.loads(response.get_data())["request_uri"]}})

    return response


@oidc.route("/credential", methods=["POST"])
def credential():

    headers = dict(request.headers)
    payload = json.loads(request.data)

    if "Authorization" not in headers:
        return make_response("Authorization error", 400)

    access_token = headers["Authorization"][7:]
    session_id = getSessionId_accessToken(access_token)

    cfgservice.app_logger.info(", Session ID: " + session_id + ", " + "Credential Request, Payload: " + str(payload))

    _response = service_endpoint(current_app.server.get_endpoint("credential"))
    
    if isinstance(_response,Response):
        cfgservice.app_logger.info(", Session ID: " + session_id + ", " + "Credential response, Payload: " + str(json.loads(_response.get_data())))
        return _response

    if "transaction_id" in _response and _response["transaction_id"] not in deferredRequests:

        request_data = request.data
        request_headers = dict(request.headers)
        deferredRequests.update({_response["transaction_id"]: {"data":request_data, "headers":request_headers, "expires":datetime.now() + timedelta(minutes=cfgservice.deffered_expiry)}})
        
        cfgservice.app_logger.info(", Session ID: " + session_id + ", " + "Credential response, Payload: " + str(_response))

        return make_response(jsonify(_response),202)

    cfgservice.app_logger.info(", Session ID: " + session_id + ", " + "Credential response, Payload: " + str(_response))
    return _response


@oidc.route("/batch_credential", methods=["POST"])
def batchCredential():

    headers = dict(request.headers)
    payload = json.loads(request.data)

    if "Authorization" not in headers:
        return make_response("Authorization error", 400)

    access_token = headers["Authorization"][7:]
    session_id = getSessionId_accessToken(access_token)

    cfgservice.app_logger.info(", Session ID: " + session_id + ", " + "Batch Credential Request, Payload: " + str(payload))

    _response = service_endpoint(current_app.server.get_endpoint("credential"))

    if isinstance(_response,Response):
        cfgservice.app_logger.info(", Session ID: " + session_id + ", " + "Batch Credential response, Payload: " + str(json.loads(_response.get_data())))
        return _response
    
    if "transaction_id" in _response and _response["transaction_id"] not in deferredRequests:

        request_data = request.data
        request_headers = dict(request.headers)
        deferredRequests.update({_response["transaction_id"]: {"data":request_data, "headers":request_headers, "expires":datetime.now() + timedelta(minutes=cfgservice.deffered_expiry)}})
        
        cfgservice.app_logger.info(", Session ID: " + session_id + ", " + "Batch credential response, Payload: " + str(_response))
        return make_response(jsonify(_response),202)
    

    cfgservice.app_logger.info(", Session ID: " + session_id + ", " + "Batch credential response, Payload: " + str(_response))

    return _response

@oidc.route("/notification", methods=["POST"])
def notification():

    headers = dict(request.headers)
    payload = json.loads(request.data)

    if "Authorization" not in headers:
        return make_response("Authorization error", 400)

    access_token = headers["Authorization"][7:]
    session_id = getSessionId_accessToken(access_token)

    cfgservice.app_logger.info(", Session ID: " + session_id + ", " + "Notification Request, Payload: " + str(payload))

    _resp = service_endpoint(current_app.server.get_endpoint("notification"))

    if isinstance(_resp,Response):
        cfgservice.app_logger.info(", Session ID: " + session_id + ", " + "Notification response, Payload: " + str(_resp))
        return _resp
    

    cfgservice.app_logger.info(", Session ID: " + session_id + ", " + "Notification response, Payload: " + str(_resp))
    
    return _resp

@oidc.route("/deferred_credential", methods=["POST"])
def deferred_credential():

    headers = dict(request.headers)
    payload = json.loads(request.data)
    if "Authorization" not in headers:
        return make_response("Authorization error", 400)
    
    access_token = headers["Authorization"][7:]
    session_id = getSessionId_accessToken(access_token)

    cfgservice.app_logger.info(", Session ID: " + session_id + ", " + "Deferred Credential Request, Payload:, Payload: " + str(payload))
    
    _resp = service_endpoint(current_app.server.get_endpoint("deferred_credential"))

    if isinstance(_resp,Response):
        cfgservice.app_logger.info(", Session ID: " + session_id + ", " + "Deferred response, Payload: " + str(json.loads(_resp.get_data())))
        return _resp

    cfgservice.app_logger.info(", Session ID: " + session_id + ", " + "Deferred response, Payload: " + str(_resp))

    return _resp

@oidc.route("credential_offer_choice", methods=["GET"])
def credential_offer():
    """Page for selecting credentials

    Loads credentials supported by EUDIW Issuer
    """
    credentialsSupported = oidc_metadata["credential_configurations_supported"]

    credentials = {"sd-jwt vc format": {}, "mdoc format": {}}

    for cred in credentialsSupported:
        credential = credentialsSupported[cred]

        if credential["format"] == "vc+sd-jwt":
            #if credential["scope"] == "eu.europa.ec.eudiw.pid.1":
            if cred in cfgservice.auth_method_supported_credencials["PID_login"] or cred in cfgservice.auth_method_supported_credencials["country_selection"]:
                credentials["sd-jwt vc format"].update(
                    #{"Personal Identification Data": cred}
                    {cred: credential["display"][0]["name"]}
                )

        if credential["format"] == "mso_mdoc":
            if cred in cfgservice.auth_method_supported_credencials["PID_login"] or cred in cfgservice.auth_method_supported_credencials["country_selection"]:
                credentials["mdoc format"].update(
                    {cred: credential["display"][0]["name"]}
                )


    return render_template("openid/credential_offer.html", cred=credentials, redirect_url= cfgservice.service_url, credential_offer_URI="openid-credential-offer://")

""" @oidc.route("/test_dump", methods=["GET", "POST"])
def dump_test():
    _store = current_app.server.context.dump()
    
    print("\n------Store-----\n", _store)
    print("\n------Store type-----\n", type(_store))
    
    json_string = json.dumps(_store, indent=4)
    
    with open("data.json", "w") as json_file:
        json_file.write(json_string)
    return "dump"

@oidc.route("/test_load", methods=["GET", "POST"])
def load_test():
    print("load_test\n")
    with open("data.json", "r") as json_file:
    # Load the JSON data from the file
        data = json.loads(json_file.read())
        print("\n-----Data-----\n",data)
        current_app.server.context.load(data)

    return "load" """

@oidc.route("/credential_offer", methods=["GET", "POST"])
def credentialOffer():

    credentialsSupported = oidc_metadata["credential_configurations_supported"]
    auth_choice=request.form.get("Authorization Code Grant")
    form_keys = request.form.keys()
    credential_offer_URI=request.form.get("credential_offer_URI")


    if "proceed" in form_keys:
        form = list(form_keys)
        form.remove("proceed")
        form.remove("credential_offer_URI")
        form.remove("Authorization Code Grant")
        all_exist = all(credential in credentialsSupported for credential in form)

        if all_exist:
            credentials_id=form
            session["credentials_id"]=credentials_id
            credentials_id_list = json.dumps(form)
            if auth_choice =="pre_auth_code":
                session["credential_offer_URI"] = credential_offer_URI
                return redirect(url_for('preauth.preauthRed', credentials_id=credentials_id_list))
            
            else:
                
                credential_offer = {
                    "credential_issuer": cfgservice.service_url[:-1],
                    "credential_configuration_ids": credentials_id,
                    "grants" : {
                        "authorization_code" : {}
                    }
                }

                # create URI
                json_string = json.dumps(credential_offer)

                uri = f"{credential_offer_URI}credential_offer?credential_offer=" + urllib.parse.quote(
                    json_string, safe=":/"
                )

                # Generate QR code
                # img = qrcode.make("uri")
                # QRCode.print_ascii()

                qrcode = segno.make(uri)
                out = io.BytesIO()
                qrcode.save(out, kind='png', scale=3)

                """ qrcode.to_artistic(
                    background=cfgtest.qr_png,
                    target=out,
                    kind="png",
                    scale=4,
                ) """
                # qrcode.terminal()
                # qr_img_base64 = qrcode.png_data_uri(scale=4)

                qr_img_base64 = "data:image/png;base64," + base64.b64encode(
                    out.getvalue()
                ).decode("utf-8")

                wallet_url = cfgservice.wallet_test_url + "credential_offer"
            
                return render_template(
                    "openid/credential_offer_qr_code.html",
                    wallet_dev= wallet_url + "?credential_offer=" + json.dumps(credential_offer),
                    url_data=uri,
                    qrcode=qr_img_base64,
                )

    else:
        return redirect(cfgservice.service_url + "credential_offer_choice")
    


""" @oidc.route("/testgetauth", methods=["GET"])
def testget():
    if "error" in request.args:
        response = (
            request.args.get("error") + "\n" + request.args.get("error_description")
        )
        return response
    else:
        return request.args.get("code") """


IGNORE = ["cookie", "user-agent"]


def service_endpoint(endpoint):
    #_log = current_app.logger
    cfgservice.app_logger.info('At the "{}" endpoint'.format(endpoint.name))

    http_info = {
        "headers": {
            k: v for k, v in request.headers.items(lower=True) if k not in IGNORE
        },
        "method": request.method,
        "url": request.url,
        # name is not unique
        "cookie": [{"name": k, "value": v} for k, v in request.cookies.items()],
    }
    cfgservice.app_logger.info(f"http_info: {http_info}")

    if endpoint.name == "credential":
        try:
            accessToken = http_info["headers"]["authorization"][7:]
            req_args = request.json
            req_args["access_token"] = accessToken
            req_args["oidc_config"] = cfgoidc
            req_args["aud"] = cfgservice.service_url[:-1]
            args = endpoint.process_request(req_args)
            if "response_args" in args:
                if "error" in args["response_args"]:
                    return (
                        jsonify(args["response_args"]),
                        400,
                        {"Content-Type": "application/json"},
                    )
                response = args["response_args"]
            else:
                if isinstance(args, ResponseMessage) and "error" in args:
                    cfgservice.app_logger.error("Error response: {}".format(args))
                    response = make_response(args.to_json(), 400)
                else:
                    response = do_response(endpoint, args, **args)
            return response
        except Exception as err:
            message = traceback.format_exception(*sys.exc_info())
            cfgservice.app_logger.error(message)
            err_msg = ResponseMessage(
                error="invalid_request", error_description=str(err)
            )
            return make_response(err_msg.to_json(), 400)
    
    if endpoint.name == "notification":
        try:
            accessToken = http_info["headers"]["authorization"][7:]
            req_args = request.json
            req_args["access_token"] = accessToken
            req_args["oidc_config"] = cfgoidc
            _resp = endpoint.process_request(req_args)

            if isinstance(_resp, ResponseMessage) and "error" in _resp:
                    cfgservice.app_logger.error("Error response: {}".format(_resp))
                    _resp = make_response(_resp.to_json(), 400)

        except Exception as err:
            cfgservice.app_logger.error(err)
            return make_response(
                json.dumps({"error": "invalid_request", "error_description": str(err)}),
                400,
            )

        return _resp

    if endpoint.name == "deferred_credential":
        try:
            accessToken = http_info["headers"]["authorization"][7:]
            req_args = request.json
            req_args["access_token"] = accessToken
            req_args["oidc_config"] = cfgoidc
            args = endpoint.process_request(req_args)
            if "response_args" in args:
                if "error" in args["response_args"]:
                    return (
                        jsonify(args["response_args"]),
                        400,
                        {"Content-Type": "application/json"},
                    )
                response = args["response_args"]
            else:
                if isinstance(args, ResponseMessage) and "error" in args:
                    cfgservice.app_logger.error("Error response: {}".format(args))
                    response = make_response(args.to_json(), 400)
                else:
                    response = do_response(endpoint, args, **args)
            return response
        
        except Exception as err:
            cfgservice.app_logger.error(err)
            return make_response(
                json.dumps({"error": "invalid_request", "error_description": str(err)}),
                400,
            )

    if request.method == "GET":
        try:
            args = request.args.to_dict()
            if "client_id" in args:
                args["client_id"] = args["client_id"].split(".")[0]
            req_args = endpoint.parse_request(args, http_info=http_info)
        except ClientAuthenticationError as err:
            cfgservice.app_logger.error(err)
            return make_response(
                json.dumps(
                    {"error": "unauthorized_client", "error_description": str(err)}
                ),
                401,
            )
        except Exception as err:
            cfgservice.app_logger.error(err)
            return make_response(
                json.dumps({"error": "invalid_request", "error_description": str(err)}),
                400,
            )
    else:
        if request.data:
            if isinstance(request.data, str):
                req_args = request.data
            else:
                req_args = request.data.decode()
        else:
            req_args = dict([(k, v) for k, v in request.form.items()])
        try:
            req_args = endpoint.parse_request(req_args, http_info=http_info)
        except Exception as err:
            cfgservice.app_logger.error(err)
            err_msg = ResponseMessage(
                error="invalid_request", error_description=str(err)
            )
            return make_response(err_msg.to_json(), 400)

    if isinstance(req_args, ResponseMessage) and "error" in req_args:
        cfgservice.app_logger.error("Error response: {}".format(req_args))
        _resp = make_response(req_args.to_json(), 400)
        if request.method == "POST":
            _resp.headers["Content-type"] = "application/json"
        return _resp
    try:
        cfgservice.app_logger.error("request: {}".format(req_args))
        if isinstance(endpoint, Token):
            args = endpoint.process_request(
                AccessTokenRequest(**req_args), http_info=http_info
            )
        else:
            args = endpoint.process_request(
                request=req_args, http_info=http_info, oidc_config=cfgoidc
            )
    except Exception as err:
        message = traceback.format_exception(*sys.exc_info())
        cfgservice.app_logger.error(message)
        err_msg = ResponseMessage(error="invalid_request", error_description=str(err))
        return make_response(err_msg.to_json(), 400)

    #_log.info("Response args: {}".format(args))

    # "pushed_authorization"
    if (
        endpoint.name == "pushed_authorization"
        and "http_response" in args
        and "request_uri" in args["http_response"]
        and "expires_in" in args["http_response"]
    ):
        parRequests[args["http_response"]["request_uri"]] = {
            "req_args": req_args.to_dict(),
            "expires": args["http_response"]["expires_in"]
            + int(datetime.timestamp(datetime.now())),
        }

    if "redirect_location" in args:
        return redirect(args["redirect_location"])
    if "http_response" in args:
        return make_response(args["http_response"], 200)

    response = do_response(endpoint, req_args, **args)
    return response


@oidc.errorhandler(werkzeug.exceptions.BadRequest)
def handle_bad_request(e):
    return "bad request!", 400<|MERGE_RESOLUTION|>--- conflicted
+++ resolved
@@ -34,7 +34,17 @@
 import urllib.parse
 import segno
 
-from flask import Blueprint, jsonify, Response, request, session, current_app, redirect, render_template, url_for
+from flask import (
+    Blueprint,
+    jsonify,
+    Response,
+    request,
+    session,
+    current_app,
+    redirect,
+    render_template,
+    url_for,
+)
 from flask.helpers import make_response, send_from_directory
 import os
 
@@ -69,7 +79,16 @@
 CORS(oidc)  # enable CORS on the blue print
 
 # variable for PAR requests
-from app.data_management import getSessionId_accessToken, parRequests, transaction_codes, deferredRequests, session_ids, getSessionId_requestUri, getSessionId_authCode
+from app.data_management import (
+    getSessionId_accessToken,
+    parRequests,
+    transaction_codes,
+    deferredRequests,
+    session_ids,
+    getSessionId_requestUri,
+    getSessionId_authCode,
+)
+
 
 def _add_cookie(resp: Response, cookie_spec: Union[dict, list]):
     kwargs = {k: v for k, v in cookie_spec.items() if k not in ("name",)}
@@ -100,7 +119,7 @@
 
 def do_response(endpoint, req_args, error="", **args) -> Response:
     info = endpoint.do_response(request=req_args, error=error, **args)
-    #_log = current_app.logger
+    # _log = current_app.logger
     cfgservice.app_logger.info("do_response: {}".format(info))
 
     try:
@@ -151,15 +170,19 @@
 
         auth_args = authn_method.unpack_token(request.args.get("jws_token"))
     except:
-        cfgservice.app_logger.error("Authorization verification: username or jws_token not found")
+        cfgservice.app_logger.error(
+            "Authorization verification: username or jws_token not found"
+        )
         if "jws_token" in request.args:
             return authentication_error_redirect(
-            jws_token=request.args.get("jws_token"),
-            error="invalid_request",
-            error_description="Authentication verification Error",
-        )
+                jws_token=request.args.get("jws_token"),
+                error="invalid_request",
+                error_description="Authentication verification Error",
+            )
         else:
-            return render_template("misc/500.html", error="Authentication verification Error")
+            return render_template(
+                "misc/500.html", error="Authentication verification Error"
+            )
 
     authz_request = AuthorizationRequest().from_urlencoded(auth_args["query"])
 
@@ -180,12 +203,17 @@
 
     session_ids[session["session_id"]]["auth_code"] = args["response_args"]["code"]
 
-    logText = ", Session ID: " + session["session_id"] + ", " + "Authorization Response, Code: " + args["response_args"]["code"]
+    logText = (
+        ", Session ID: "
+        + session["session_id"]
+        + ", "
+        + "Authorization Response, Code: "
+        + args["response_args"]["code"]
+    )
 
     if "state" in args["response_args"]:
 
         logText = logText + ", State: " + args["response_args"]["state"]
-
 
     cfgservice.app_logger.info(logText)
 
@@ -276,8 +304,16 @@
     return service_endpoint(current_app.server.get_endpoint("authorization"))
 
 
-#@oidc.route("/authorizationV2", methods=["GET"])
-def authorizationv2(client_id,redirect_uri, response_type,scope=None, code_challenge_method=None, code_challenge=None, authorization_details=None):
+# @oidc.route("/authorizationV2", methods=["GET"])
+def authorizationv2(
+    client_id,
+    redirect_uri,
+    response_type,
+    scope=None,
+    code_challenge_method=None,
+    code_challenge=None,
+    authorization_details=None,
+):
 
     client_secret = str(uuid.uuid4())
 
@@ -285,9 +321,10 @@
         client_id=client_id, client_secret=client_secret, redirect_uri=redirect_uri
     )
 
-    #return service_endpoint(current_app.server.get_endpoint("authorization"))
+    # return service_endpoint(current_app.server.get_endpoint("authorization"))
     url = (
-        cfgservice.service_url + "authorization?redirect_uri="
+        cfgservice.service_url
+        + "authorization?redirect_uri="
         + redirect_uri
         + "&response_type="
         + response_type
@@ -303,19 +340,17 @@
 
     if code_challenge and code_challenge_method:
         url = url + "&code_challenge="
-        + code_challenge
-        + "&code_challenge_method="
-        + code_challenge_method
+        +code_challenge
+        +"&code_challenge_method="
+        +code_challenge_method
 
     payload = {}
     headers = {}
-    response = requests.request(
-        "GET", url, headers=headers, data=payload
-    )
+    response = requests.request("GET", url, headers=headers, data=payload)
 
     if response.status_code != 200:
         cfgservice.app_logger.error("Authorization endpoint invalid request")
-        return auth_error_redirect(redirect_uri,"invalid_request")
+        return auth_error_redirect(redirect_uri, "invalid_request")
 
     response = response.json()
 
@@ -339,16 +374,34 @@
     session["authorization_params"] = params
 
     session_id = str(uuid.uuid4())
-    session_ids.update({session_id:{"expires":datetime.now() + timedelta(minutes=60)}})
+    session_ids.update(
+        {session_id: {"expires": datetime.now() + timedelta(minutes=60)}}
+    )
     session["session_id"] = session_id
-    cfgservice.app_logger.info(", Session ID: " + session_id + ", " + "Authorization Request, Payload: " + str({"client_id":client_id,"redirect_uri":redirect_uri, "response_type":response_type, "scope":scope, "code_challenge_method":code_challenge_method, "code_challenge":code_challenge, "authorization_details":authorization_details}))
+    cfgservice.app_logger.info(
+        ", Session ID: "
+        + session_id
+        + ", "
+        + "Authorization Request, Payload: "
+        + str(
+            {
+                "client_id": client_id,
+                "redirect_uri": redirect_uri,
+                "response_type": response_type,
+                "scope": scope,
+                "code_challenge_method": code_challenge_method,
+                "code_challenge": code_challenge,
+                "authorization_details": authorization_details,
+            }
+        )
+    )
 
     return redirect(response["url"])
+
 
 @oidc.route("/authorizationV3", methods=["GET"])
 def authorizationV3():
 
-    
     if "request_uri" not in request.args:
         try:
             client_id = request.args.get("client_id")
@@ -360,9 +413,15 @@
             authorization_details = request.args.get("authorization_details")
         except:
             return make_response("Authorization v2 error", 400)
-        return authorizationv2(client_id,redirect_uri, response_type,scope, code_challenge_method, code_challenge, authorization_details)
-
-
+        return authorizationv2(
+            client_id,
+            redirect_uri,
+            response_type,
+            scope,
+            code_challenge_method,
+            code_challenge,
+            authorization_details,
+        )
 
     try:
         request_uri = request.args.get("request_uri")
@@ -373,16 +432,23 @@
     if not request_uri in parRequests:  # unknow request_uri => return error
         # needs to be changed to an appropriate error message, and need to be logged
         # return service_endpoint(current_app.server.get_endpoint("authorization"))
-        cfgservice.app_logger.error("Authorization request_uri not found in parRequests")
+        cfgservice.app_logger.error(
+            "Authorization request_uri not found in parRequests"
+        )
         return make_response("Request_uri not found", 400)
-    
+
     session_id = getSessionId_requestUri(request_uri)
 
     if session_id == None:
         cfgservice.app_logger.error("Authorization request_uri not found.")
         return make_response("Request_uri not found", 400)
-    
-    cfgservice.app_logger.info(", Session ID: " + session_id + ", " + "Authorization Request, Payload: " + str(dict(request.args))
+
+    cfgservice.app_logger.info(
+        ", Session ID: "
+        + session_id
+        + ", "
+        + "Authorization Request, Payload: "
+        + str(dict(request.args))
     )
 
     session["session_id"] = session_id
@@ -391,9 +457,10 @@
 
     if "scope" not in par_args:
         par_args["scope"] = "openid"
-    
+
     url = (
-        cfgservice.service_url + "authorization?redirect_uri="
+        cfgservice.service_url
+        + "authorization?redirect_uri="
         + par_args["redirect_uri"]
         + "&response_type="
         + par_args["response_type"]
@@ -407,13 +474,11 @@
 
     payload = {}
     headers = {}
-    response = requests.request(
-        "GET", url, headers=headers, data=payload
-    )
+    response = requests.request("GET", url, headers=headers, data=payload)
 
     if response.status_code != 200:
         cfgservice.app_logger.error("Authorization endpoint invalid request")
-        return auth_error_redirect(par_args["redirect_uri"],"invalid_request")
+        return auth_error_redirect(par_args["redirect_uri"], "invalid_request")
 
     response = response.json()
 
@@ -442,34 +507,43 @@
 @oidc.route("/pid_authorization")
 def pid_authorization_get():
 
-    presentation_id= request.args.get("presentation_id")
-
-    url = cfgservice.dynamic_presentation_url + presentation_id + "?nonce=hiCV7lZi5qAeCy7NFzUWSR4iCfSmRb99HfIvCkPaCLc="
+    presentation_id = request.args.get("presentation_id")
+
+    url = (
+        cfgservice.dynamic_presentation_url
+        + presentation_id
+        + "?nonce=hiCV7lZi5qAeCy7NFzUWSR4iCfSmRb99HfIvCkPaCLc="
+    )
     headers = {
-    'Content-Type': 'application/json',
+        "Content-Type": "application/json",
     }
 
     response = requests.request("GET", url, headers=headers)
     if response.status_code != 200:
-        error_msg= str(response.status_code)
-        return jsonify({"error": error_msg}),500
+        error_msg = str(response.status_code)
+        return jsonify({"error": error_msg}), 500
     else:
         data = {"message": "Sucess"}
-        return jsonify({"message": data}),200
-            
+        return jsonify({"message": data}), 200
+
 
 @oidc.route("/auth_choice", methods=["GET"])
 def auth_choice():
     token = request.args.get("token")
 
-    supported_credencials=cfgservice.auth_method_supported_credencials
-    pid_auth=True
-    country_selection=True
+    supported_credencials = cfgservice.auth_method_supported_credencials
+    pid_auth = True
+    country_selection = True
 
     if "authorization_params" not in session:
-        cfgservice.app_logger.info("Authorization Params didn't exist in Authentication Choice")
-        return render_template("misc/500.html", error="Invalid Authentication. No authorization details or scope found.")
-    
+        cfgservice.app_logger.info(
+            "Authorization Params didn't exist in Authentication Choice"
+        )
+        return render_template(
+            "misc/500.html",
+            error="Invalid Authentication. No authorization details or scope found.",
+        )
+
     authorization_params = session["authorization_params"]
 
     authorization_details = []
@@ -479,7 +553,6 @@
         )
     if "scope" in authorization_params:
         authorization_details.extend(scope2details(authorization_params["scope"]))
-        
 
     credentials_requested = []
     for cred in authorization_details:
@@ -490,48 +563,71 @@
             if cred["vct"] not in credentials_requested:
                 credentials_requested.append(cred["vct"])
 
-    
     for cred in credentials_requested:
-        if cred in supported_credencials["PID_login"] and cred not in supported_credencials["country_selection"]:
-             country_selection=False
-        elif cred not in supported_credencials["PID_login"] and cred in supported_credencials["country_selection"]:
-            pid_auth=False
+        if (
+            cred in supported_credencials["PID_login"]
+            and cred not in supported_credencials["country_selection"]
+        ):
+            country_selection = False
+        elif (
+            cred not in supported_credencials["PID_login"]
+            and cred in supported_credencials["country_selection"]
+        ):
+            pid_auth = False
 
     error = ""
     if pid_auth == False and country_selection == False:
-        error="Combination of requested credentials is not valid!"
-            
-    return render_template("misc/auth_method.html",pid_auth=pid_auth,country_selection=country_selection, error=error, redirect_url= cfgservice.service_url)
-
-
-    #return render_template("misc/auth_method.html")
+        error = "Combination of requested credentials is not valid!"
+
+    return render_template(
+        "misc/auth_method.html",
+        pid_auth=pid_auth,
+        country_selection=country_selection,
+        error=error,
+        redirect_url=cfgservice.service_url,
+    )
+
+    # return render_template("misc/auth_method.html")
+
 
 @oidc.route("/token_service", methods=["POST"])
 def token_service():
 
-    #session_id = request.cookies.get("session")
+    # session_id = request.cookies.get("session")
 
     response = service_endpoint(current_app.server.get_endpoint("token"))
 
     return response
+
 
 @oidc.route("/token", methods=["POST"])
 def token():
 
     req_args = dict([(k, v) for k, v in request.form.items()])
 
-
     response = None
 
     if req_args["grant_type"] == "authorization_code":
 
         session_id = getSessionId_authCode(req_args["code"])
 
-        cfgservice.app_logger.info(", Session ID: " + session_id + ", " + "Authorization Token Request, Payload: " + str(request.form.to_dict()))
-    
+        cfgservice.app_logger.info(
+            ", Session ID: "
+            + session_id
+            + ", "
+            + "Authorization Token Request, Payload: "
+            + str(request.form.to_dict())
+        )
+
         response = service_endpoint(current_app.server.get_endpoint("token"))
 
-        cfgservice.app_logger.info(", Session ID: " + session_id + ", " + "Authorization Token Response, Payload: " + str(json.loads(response.get_data())))
+        cfgservice.app_logger.info(
+            ", Session ID: "
+            + session_id
+            + ", "
+            + "Authorization Token Response, Payload: "
+            + str(json.loads(response.get_data()))
+        )
 
         response_json = json.loads(response.get_data())
 
@@ -541,66 +637,80 @@
         if "refresh_token" in response_json:
             session_ids[session_id]["refresh_token"] = response_json["refresh_token"]
 
-    elif req_args["grant_type"] == "urn:ietf:params:oauth:grant-type:pre-authorized_code":
+    elif (
+        req_args["grant_type"] == "urn:ietf:params:oauth:grant-type:pre-authorized_code"
+    ):
 
         if "pre-authorized_code" not in req_args:
             return make_response("invalid_request", 400)
-        
+
         if "tx_code" not in req_args:
             if "0" != transaction_codes[code]["tx_code"]:
                 error_message = {
+                    "error": "invalid_request",
+                    "description": "invalid tx_code",
+                }
+            response = make_response(jsonify(error_message), 400)
+            return response
+
+        code = req_args["pre-authorized_code"]
+
+        if code not in transaction_codes:
+            error_message = {
                 "error": "invalid_request",
-                "description": "invalid tx_code"
+                "description": "invalid or expired tx_code",
             }
             response = make_response(jsonify(error_message), 400)
             return response
-        
-        code = req_args["pre-authorized_code"]
-
-        if code not in transaction_codes:
-            error_message = {
-                    "error": "invalid_request",
-                    "description": "invalid or expired tx_code"
-                }
-            response = make_response(jsonify(error_message), 400)
-            return response
-        
+
         preauth_code = transaction_codes[code]["pre_auth_code"]
 
         session_id = getSessionId_authCode(preauth_code)
 
-        cfgservice.app_logger.info(", Session ID: " + session_id + ", " + "Pre-Authorized Token Request, Payload: " + str(request.form.to_dict()))
+        cfgservice.app_logger.info(
+            ", Session ID: "
+            + session_id
+            + ", "
+            + "Pre-Authorized Token Request, Payload: "
+            + str(request.form.to_dict())
+        )
 
         if req_args["tx_code"] != transaction_codes[code]["tx_code"]:
             error_message = {
                 "error": "invalid_request",
-                "description": "invalid tx_code"
+                "description": "invalid tx_code",
             }
             response = make_response(jsonify(error_message), 400)
             return response
-        
+
         url = cfgservice.service_url + "token_service"
         redirect_url = "preauth"
 
-        payload = 'grant_type=authorization_code&code=' + preauth_code + '&redirect_uri=' + redirect_url + '&client_id=ID&state=vFs5DfvJqoyHj7_dZs2JbdklePg6pMLsUHHmVIfobRw&code_verifier=FnWCRIhpJtl6IYwVVYB8gZkQsmvBVLfU4HQiABPopYQ6gvIZBwMrXg'
-        headers = {
-        'Content-Type': 'application/x-www-form-urlencoded'
-        }
-        
+        payload = (
+            "grant_type=authorization_code&code="
+            + preauth_code
+            + "&redirect_uri="
+            + redirect_url
+            + "&client_id=ID&state=vFs5DfvJqoyHj7_dZs2JbdklePg6pMLsUHHmVIfobRw&code_verifier=FnWCRIhpJtl6IYwVVYB8gZkQsmvBVLfU4HQiABPopYQ6gvIZBwMrXg"
+        )
+        headers = {"Content-Type": "application/x-www-form-urlencoded"}
+
         response = requests.request("POST", url, headers=headers, data=payload)
-<<<<<<< HEAD
-        
-=======
         if response.status_code != 200:
             return make_response("invalid_request", 400)
->>>>>>> c933f71e
-
-        #response = response.json()
+
+        # response = response.json()
         cfgservice.app_logger.info("Token response: " + str(response.json()))
 
         transaction_codes.pop(code)
 
-        cfgservice.app_logger.info(", Session ID: " + session_id + ", " + "Pre-Authorized Token Response, Payload: " + str(response.json()))
+        cfgservice.app_logger.info(
+            ", Session ID: "
+            + session_id
+            + ", "
+            + "Pre-Authorized Token Response, Payload: "
+            + str(response.json())
+        )
 
         response_json = response.json()
 
@@ -612,10 +722,11 @@
 
         return response_json
 
-    else: 
+    else:
         response = service_endpoint(current_app.server.get_endpoint("token"))
-        cfgservice.app_logger.info("Token response: " + str(json.loads(response.get_data())))
-
+        cfgservice.app_logger.info(
+            "Token response: " + str(json.loads(response.get_data()))
+        )
 
     return response
 
@@ -645,7 +756,12 @@
 
     session_id = str(uuid.uuid4())
 
-    cfgservice.app_logger.info(", Session ID: " + session_id + ", " + "Pushed Authorization Request, Payload: " + str(request.form.to_dict())
+    cfgservice.app_logger.info(
+        ", Session ID: "
+        + session_id
+        + ", "
+        + "Pushed Authorization Request, Payload: "
+        + str(request.form.to_dict())
     )
 
     redirect_uri = None
@@ -656,7 +772,9 @@
     except:
         cfgservice.app_logger.error("PAR: client_id or redirect_uri not found")
         if redirect_uri:
-            return auth_error_redirect(redirect_uri, "invalid_request", "invalid parameters")
+            return auth_error_redirect(
+                redirect_uri, "invalid_request", "invalid parameters"
+            )
         else:
             return make_response("PARv2 error", 400)
 
@@ -668,9 +786,22 @@
 
     response = service_endpoint(current_app.server.get_endpoint("pushed_authorization"))
 
-    cfgservice.app_logger.info(", Session ID: " + session_id + ", " + "Pushed Authorization Response, Payload: " + str(json.loads(response.get_data())))
-
-    session_ids.update({session_id:{"expires":datetime.now() + timedelta(minutes=60), "request_uri":json.loads(response.get_data())["request_uri"]}})
+    cfgservice.app_logger.info(
+        ", Session ID: "
+        + session_id
+        + ", "
+        + "Pushed Authorization Response, Payload: "
+        + str(json.loads(response.get_data()))
+    )
+
+    session_ids.update(
+        {
+            session_id: {
+                "expires": datetime.now() + timedelta(minutes=60),
+                "request_uri": json.loads(response.get_data())["request_uri"],
+            }
+        }
+    )
 
     return response
 
@@ -687,25 +818,61 @@
     access_token = headers["Authorization"][7:]
     session_id = getSessionId_accessToken(access_token)
 
-    cfgservice.app_logger.info(", Session ID: " + session_id + ", " + "Credential Request, Payload: " + str(payload))
+    cfgservice.app_logger.info(
+        ", Session ID: "
+        + session_id
+        + ", "
+        + "Credential Request, Payload: "
+        + str(payload)
+    )
 
     _response = service_endpoint(current_app.server.get_endpoint("credential"))
-    
-    if isinstance(_response,Response):
-        cfgservice.app_logger.info(", Session ID: " + session_id + ", " + "Credential response, Payload: " + str(json.loads(_response.get_data())))
+
+    if isinstance(_response, Response):
+        cfgservice.app_logger.info(
+            ", Session ID: "
+            + session_id
+            + ", "
+            + "Credential response, Payload: "
+            + str(json.loads(_response.get_data()))
+        )
         return _response
 
-    if "transaction_id" in _response and _response["transaction_id"] not in deferredRequests:
+    if (
+        "transaction_id" in _response
+        and _response["transaction_id"] not in deferredRequests
+    ):
 
         request_data = request.data
         request_headers = dict(request.headers)
-        deferredRequests.update({_response["transaction_id"]: {"data":request_data, "headers":request_headers, "expires":datetime.now() + timedelta(minutes=cfgservice.deffered_expiry)}})
-        
-        cfgservice.app_logger.info(", Session ID: " + session_id + ", " + "Credential response, Payload: " + str(_response))
-
-        return make_response(jsonify(_response),202)
-
-    cfgservice.app_logger.info(", Session ID: " + session_id + ", " + "Credential response, Payload: " + str(_response))
+        deferredRequests.update(
+            {
+                _response["transaction_id"]: {
+                    "data": request_data,
+                    "headers": request_headers,
+                    "expires": datetime.now()
+                    + timedelta(minutes=cfgservice.deffered_expiry),
+                }
+            }
+        )
+
+        cfgservice.app_logger.info(
+            ", Session ID: "
+            + session_id
+            + ", "
+            + "Credential response, Payload: "
+            + str(_response)
+        )
+
+        return make_response(jsonify(_response), 202)
+
+    cfgservice.app_logger.info(
+        ", Session ID: "
+        + session_id
+        + ", "
+        + "Credential response, Payload: "
+        + str(_response)
+    )
     return _response
 
 
@@ -721,27 +888,63 @@
     access_token = headers["Authorization"][7:]
     session_id = getSessionId_accessToken(access_token)
 
-    cfgservice.app_logger.info(", Session ID: " + session_id + ", " + "Batch Credential Request, Payload: " + str(payload))
+    cfgservice.app_logger.info(
+        ", Session ID: "
+        + session_id
+        + ", "
+        + "Batch Credential Request, Payload: "
+        + str(payload)
+    )
 
     _response = service_endpoint(current_app.server.get_endpoint("credential"))
 
-    if isinstance(_response,Response):
-        cfgservice.app_logger.info(", Session ID: " + session_id + ", " + "Batch Credential response, Payload: " + str(json.loads(_response.get_data())))
+    if isinstance(_response, Response):
+        cfgservice.app_logger.info(
+            ", Session ID: "
+            + session_id
+            + ", "
+            + "Batch Credential response, Payload: "
+            + str(json.loads(_response.get_data()))
+        )
         return _response
-    
-    if "transaction_id" in _response and _response["transaction_id"] not in deferredRequests:
+
+    if (
+        "transaction_id" in _response
+        and _response["transaction_id"] not in deferredRequests
+    ):
 
         request_data = request.data
         request_headers = dict(request.headers)
-        deferredRequests.update({_response["transaction_id"]: {"data":request_data, "headers":request_headers, "expires":datetime.now() + timedelta(minutes=cfgservice.deffered_expiry)}})
-        
-        cfgservice.app_logger.info(", Session ID: " + session_id + ", " + "Batch credential response, Payload: " + str(_response))
-        return make_response(jsonify(_response),202)
-    
-
-    cfgservice.app_logger.info(", Session ID: " + session_id + ", " + "Batch credential response, Payload: " + str(_response))
+        deferredRequests.update(
+            {
+                _response["transaction_id"]: {
+                    "data": request_data,
+                    "headers": request_headers,
+                    "expires": datetime.now()
+                    + timedelta(minutes=cfgservice.deffered_expiry),
+                }
+            }
+        )
+
+        cfgservice.app_logger.info(
+            ", Session ID: "
+            + session_id
+            + ", "
+            + "Batch credential response, Payload: "
+            + str(_response)
+        )
+        return make_response(jsonify(_response), 202)
+
+    cfgservice.app_logger.info(
+        ", Session ID: "
+        + session_id
+        + ", "
+        + "Batch credential response, Payload: "
+        + str(_response)
+    )
 
     return _response
+
 
 @oidc.route("/notification", methods=["POST"])
 def notification():
@@ -755,18 +958,36 @@
     access_token = headers["Authorization"][7:]
     session_id = getSessionId_accessToken(access_token)
 
-    cfgservice.app_logger.info(", Session ID: " + session_id + ", " + "Notification Request, Payload: " + str(payload))
+    cfgservice.app_logger.info(
+        ", Session ID: "
+        + session_id
+        + ", "
+        + "Notification Request, Payload: "
+        + str(payload)
+    )
 
     _resp = service_endpoint(current_app.server.get_endpoint("notification"))
 
-    if isinstance(_resp,Response):
-        cfgservice.app_logger.info(", Session ID: " + session_id + ", " + "Notification response, Payload: " + str(_resp))
+    if isinstance(_resp, Response):
+        cfgservice.app_logger.info(
+            ", Session ID: "
+            + session_id
+            + ", "
+            + "Notification response, Payload: "
+            + str(_resp)
+        )
         return _resp
-    
-
-    cfgservice.app_logger.info(", Session ID: " + session_id + ", " + "Notification response, Payload: " + str(_resp))
-    
+
+    cfgservice.app_logger.info(
+        ", Session ID: "
+        + session_id
+        + ", "
+        + "Notification response, Payload: "
+        + str(_resp)
+    )
+
     return _resp
+
 
 @oidc.route("/deferred_credential", methods=["POST"])
 def deferred_credential():
@@ -775,21 +996,40 @@
     payload = json.loads(request.data)
     if "Authorization" not in headers:
         return make_response("Authorization error", 400)
-    
+
     access_token = headers["Authorization"][7:]
     session_id = getSessionId_accessToken(access_token)
 
-    cfgservice.app_logger.info(", Session ID: " + session_id + ", " + "Deferred Credential Request, Payload:, Payload: " + str(payload))
-    
+    cfgservice.app_logger.info(
+        ", Session ID: "
+        + session_id
+        + ", "
+        + "Deferred Credential Request, Payload:, Payload: "
+        + str(payload)
+    )
+
     _resp = service_endpoint(current_app.server.get_endpoint("deferred_credential"))
 
-    if isinstance(_resp,Response):
-        cfgservice.app_logger.info(", Session ID: " + session_id + ", " + "Deferred response, Payload: " + str(json.loads(_resp.get_data())))
+    if isinstance(_resp, Response):
+        cfgservice.app_logger.info(
+            ", Session ID: "
+            + session_id
+            + ", "
+            + "Deferred response, Payload: "
+            + str(json.loads(_resp.get_data()))
+        )
         return _resp
 
-    cfgservice.app_logger.info(", Session ID: " + session_id + ", " + "Deferred response, Payload: " + str(_resp))
+    cfgservice.app_logger.info(
+        ", Session ID: "
+        + session_id
+        + ", "
+        + "Deferred response, Payload: "
+        + str(_resp)
+    )
 
     return _resp
+
 
 @oidc.route("credential_offer_choice", methods=["GET"])
 def credential_offer():
@@ -805,21 +1045,34 @@
         credential = credentialsSupported[cred]
 
         if credential["format"] == "vc+sd-jwt":
-            #if credential["scope"] == "eu.europa.ec.eudiw.pid.1":
-            if cred in cfgservice.auth_method_supported_credencials["PID_login"] or cred in cfgservice.auth_method_supported_credencials["country_selection"]:
+            # if credential["scope"] == "eu.europa.ec.eudiw.pid.1":
+            if (
+                cred in cfgservice.auth_method_supported_credencials["PID_login"]
+                or cred
+                in cfgservice.auth_method_supported_credencials["country_selection"]
+            ):
                 credentials["sd-jwt vc format"].update(
-                    #{"Personal Identification Data": cred}
+                    # {"Personal Identification Data": cred}
                     {cred: credential["display"][0]["name"]}
                 )
 
         if credential["format"] == "mso_mdoc":
-            if cred in cfgservice.auth_method_supported_credencials["PID_login"] or cred in cfgservice.auth_method_supported_credencials["country_selection"]:
+            if (
+                cred in cfgservice.auth_method_supported_credencials["PID_login"]
+                or cred
+                in cfgservice.auth_method_supported_credencials["country_selection"]
+            ):
                 credentials["mdoc format"].update(
                     {cred: credential["display"][0]["name"]}
                 )
 
-
-    return render_template("openid/credential_offer.html", cred=credentials, redirect_url= cfgservice.service_url, credential_offer_URI="openid-credential-offer://")
+    return render_template(
+        "openid/credential_offer.html",
+        cred=credentials,
+        redirect_url=cfgservice.service_url,
+        credential_offer_URI="openid-credential-offer://",
+    )
+
 
 """ @oidc.route("/test_dump", methods=["GET", "POST"])
 def dump_test():
@@ -845,14 +1098,14 @@
 
     return "load" """
 
+
 @oidc.route("/credential_offer", methods=["GET", "POST"])
 def credentialOffer():
 
     credentialsSupported = oidc_metadata["credential_configurations_supported"]
-    auth_choice=request.form.get("Authorization Code Grant")
+    auth_choice = request.form.get("Authorization Code Grant")
     form_keys = request.form.keys()
-    credential_offer_URI=request.form.get("credential_offer_URI")
-
+    credential_offer_URI = request.form.get("credential_offer_URI")
 
     if "proceed" in form_keys:
         form = list(form_keys)
@@ -862,28 +1115,29 @@
         all_exist = all(credential in credentialsSupported for credential in form)
 
         if all_exist:
-            credentials_id=form
-            session["credentials_id"]=credentials_id
+            credentials_id = form
+            session["credentials_id"] = credentials_id
             credentials_id_list = json.dumps(form)
-            if auth_choice =="pre_auth_code":
+            if auth_choice == "pre_auth_code":
                 session["credential_offer_URI"] = credential_offer_URI
-                return redirect(url_for('preauth.preauthRed', credentials_id=credentials_id_list))
-            
+                return redirect(
+                    url_for("preauth.preauthRed", credentials_id=credentials_id_list)
+                )
+
             else:
-                
+
                 credential_offer = {
                     "credential_issuer": cfgservice.service_url[:-1],
                     "credential_configuration_ids": credentials_id,
-                    "grants" : {
-                        "authorization_code" : {}
-                    }
+                    "grants": {"authorization_code": {}},
                 }
 
                 # create URI
                 json_string = json.dumps(credential_offer)
 
-                uri = f"{credential_offer_URI}credential_offer?credential_offer=" + urllib.parse.quote(
-                    json_string, safe=":/"
+                uri = (
+                    f"{credential_offer_URI}credential_offer?credential_offer="
+                    + urllib.parse.quote(json_string, safe=":/")
                 )
 
                 # Generate QR code
@@ -892,7 +1146,7 @@
 
                 qrcode = segno.make(uri)
                 out = io.BytesIO()
-                qrcode.save(out, kind='png', scale=3)
+                qrcode.save(out, kind="png", scale=3)
 
                 """ qrcode.to_artistic(
                     background=cfgtest.qr_png,
@@ -908,17 +1162,18 @@
                 ).decode("utf-8")
 
                 wallet_url = cfgservice.wallet_test_url + "credential_offer"
-            
+
                 return render_template(
                     "openid/credential_offer_qr_code.html",
-                    wallet_dev= wallet_url + "?credential_offer=" + json.dumps(credential_offer),
+                    wallet_dev=wallet_url
+                    + "?credential_offer="
+                    + json.dumps(credential_offer),
                     url_data=uri,
                     qrcode=qr_img_base64,
                 )
 
     else:
         return redirect(cfgservice.service_url + "credential_offer_choice")
-    
 
 
 """ @oidc.route("/testgetauth", methods=["GET"])
@@ -936,7 +1191,7 @@
 
 
 def service_endpoint(endpoint):
-    #_log = current_app.logger
+    # _log = current_app.logger
     cfgservice.app_logger.info('At the "{}" endpoint'.format(endpoint.name))
 
     http_info = {
@@ -980,7 +1235,7 @@
                 error="invalid_request", error_description=str(err)
             )
             return make_response(err_msg.to_json(), 400)
-    
+
     if endpoint.name == "notification":
         try:
             accessToken = http_info["headers"]["authorization"][7:]
@@ -990,8 +1245,8 @@
             _resp = endpoint.process_request(req_args)
 
             if isinstance(_resp, ResponseMessage) and "error" in _resp:
-                    cfgservice.app_logger.error("Error response: {}".format(_resp))
-                    _resp = make_response(_resp.to_json(), 400)
+                cfgservice.app_logger.error("Error response: {}".format(_resp))
+                _resp = make_response(_resp.to_json(), 400)
 
         except Exception as err:
             cfgservice.app_logger.error(err)
@@ -1024,7 +1279,7 @@
                 else:
                     response = do_response(endpoint, args, **args)
             return response
-        
+
         except Exception as err:
             cfgservice.app_logger.error(err)
             return make_response(
@@ -1091,7 +1346,7 @@
         err_msg = ResponseMessage(error="invalid_request", error_description=str(err))
         return make_response(err_msg.to_json(), 400)
 
-    #_log.info("Response args: {}".format(args))
+    # _log.info("Response args: {}".format(args))
 
     # "pushed_authorization"
     if (
