# coding: latin-1
###############################################################################
# Copyright (c) 2023 European Commission
#
# Licensed under the Apache License, Version 2.0 (the "License");
# you may not use this file except in compliance with the License.
# You may obtain a copy of the License at
#
#    http://www.apache.org/licenses/LICENSE-2.0
#
# Unless required by applicable law or agreed to in writing, software
# distributed under the License is distributed on an "AS IS" BASIS,
# WITHOUT WARRANTIES OR CONDITIONS OF ANY KIND, either express or implied.
# See the License for the specific language governing permissions and
# limitations under the License.
#
###############################################################################
"""
The PID Issuer Web service is a component of the PID Provider backend.
Its main goal is to issue the PID and MDL in cbor/mdoc (ISO 18013-5 mdoc) and SD-JWT format.


This route_oidc.py file is the blueprint for the route /oidc of the PID Issuer Web service.
"""
import base64
import hashlib
import io
import random
import re
import sys
import time
import uuid
import threading
import urllib.parse
import segno

from flask import (
    Blueprint,
    jsonify,
    Response,
    request,
    session,
    current_app,
    redirect,
    render_template,
    url_for,
)
from flask.helpers import make_response, send_from_directory
import os

from flask_cors import CORS
from idpyoidc.message.oidc import AuthorizationRequest
from idpyoidc.message.oauth2 import ResponseMessage
import json
import sys
import traceback
from typing import Union
from urllib.parse import urlparse

from cryptojwt import as_unicode
from idpyoidc.message.oidc import AccessTokenRequest
import werkzeug

from idpyoidc.server.exception import FailedAuthentication, ClientAuthenticationError
from idpyoidc.server.oidc.token import Token
from app.misc import (
    auth_error_redirect,
    authentication_error_redirect,
    scope2details,
    vct2id,
)

from datetime import datetime, timedelta

#!/usr/bin/env python3
import requests

from .app_config.config_service import ConfService as cfgservice
from .app_config.config_oidc_endpoints import ConfService as cfgoidc

from . import oidc_metadata, openid_metadata, oauth_metadata, oidc_metadata_clean

oidc = Blueprint("oidc", __name__, url_prefix="/")
CORS(oidc)  # enable CORS on the blue print

# variable for PAR requests
from app.data_management import (
    getSessionId_accessToken,
    parRequests,
    transaction_codes,
    deferredRequests,
    session_ids,
    getSessionId_requestUri,
    getSessionId_authCode,
    credential_offer_references,
)


def _add_cookie(resp: Response, cookie_spec: Union[dict, list]):
    kwargs = {k: v for k, v in cookie_spec.items() if k not in ("name",)}
    kwargs["path"] = "/"
    kwargs["samesite"] = "Lax"
    resp.set_cookie(cookie_spec["name"], **kwargs)


def add_cookie(resp: Response, cookie_spec: Union[dict, list]):
    if isinstance(cookie_spec, list):
        for _spec in cookie_spec:
            _add_cookie(resp, _spec)
    elif isinstance(cookie_spec, dict):
        _add_cookie(resp, cookie_spec)


""" @oidc.route("/static/<path:path>")
def send_js(path):
    return send_from_directory("static", path) """


""" @oidc.route("/static/jwks.json")
def keys():
    fname = os.path.join("static", jwks)
    return open(fname).read()
    return send_from_directory('static', 'jwks.json') """


def do_response(endpoint, req_args, error="", **args) -> Response:
    info = endpoint.do_response(request=req_args, error=error, **args)
    # _log = current_app.logger
    cfgservice.app_logger.info("do_response: {}".format(info))

    try:
        _response_placement = info["response_placement"]
    except KeyError:
        _response_placement = endpoint.response_placement

    cfgservice.app_logger.debug("response_placement: {}".format(_response_placement))

    if error:
        if _response_placement == "body":
            cfgservice.app_logger.info("Error Response: {}".format(info["response"]))
            _http_response_code = info.get("response_code", 400)
            resp = make_response(info["response"], _http_response_code)
        else:  # _response_placement == 'url':
            cfgservice.app_logger.info("Redirect to: {}".format(info["response"]))
            resp = redirect(info["response"])
    else:
        if _response_placement == "body":
            cfgservice.app_logger.info("Response: {}".format(info["response"]))
            _http_response_code = info.get("response_code", 200)
            resp = make_response(info["response"], _http_response_code)
        else:  # _response_placement == 'url':
            cfgservice.app_logger.info("Redirect to: {}".format(info["response"]))
            resp = redirect(info["response"])

    for key, value in info["http_headers"]:
        resp.headers[key] = value

    if "cookie" in info:
        add_cookie(resp, info["cookie"])

    return resp


def verify(authn_method):
    """
    Authentication verification

    :param url_endpoint: Which endpoint to use
    :param kwargs: response arguments
    :return: HTTP redirect
    """
    # kwargs = dict([(k, v) for k, v in request.form.items()])

    try:
        username = authn_method.verify(username=request.args.get("username"))

        auth_args = authn_method.unpack_token(request.args.get("jws_token"))
    except:
        cfgservice.app_logger.error(
            "Authorization verification: username or jws_token not found"
        )
        if "jws_token" in request.args:
            return authentication_error_redirect(
                jws_token=request.args.get("jws_token"),
                error="invalid_request",
                error_description="Authentication verification Error",
            )
        else:
            return render_template(
                "misc/500.html", error="Authentication verification Error"
            )

    authz_request = AuthorizationRequest().from_urlencoded(auth_args["query"])

    endpoint = current_app.server.get_endpoint("authorization")

    _session_id = endpoint.create_session(
        authz_request,
        username,
        auth_args["authn_class_ref"],
        auth_args["iat"],
        authn_method,
    )

    args = endpoint.authz_part2(request=authz_request, session_id=_session_id)

    if isinstance(args, ResponseMessage) and "error" in args:
        return make_response(args.to_json(), 400)

    session_ids[session["session_id"]]["auth_code"] = args["response_args"]["code"]

    logText = (
        ", Session ID: "
        + session["session_id"]
        + ", "
        + "Authorization Response, Code: "
        + args["response_args"]["code"]
    )

    if "state" in args["response_args"]:

        logText = logText + ", State: " + args["response_args"]["state"]

    cfgservice.app_logger.info(logText)

    return do_response(endpoint, request, **args)


@oidc.route("/verify/user", methods=["GET"])
def verify_user():
    authn_method = current_app.server.get_context().authn_broker.get_method_by_id(
        "user"
    )
    try:
        return verify(authn_method)
    except FailedAuthentication as exc:
        cfgservice.app_logger.error("Authorization verification failed")
        return render_template("misc/500.html", error=str(exc))


@oidc.route("/.well-known/<service>")
def well_known(service):
    if service == "openid-credential-issuer":
        info = {
            "response": oidc_metadata_clean,
            "http_headers": [
                ("Content-type", "application/json; charset=utf-8"),
                ("Pragma", "no-cache"),
                ("Cache-Control", "no-store"),
            ],
        }

        _http_response_code = info.get("response_code", 200)
        resp = make_response(info["response"], _http_response_code)

        for key, value in info["http_headers"]:
            resp.headers[key] = value

        return resp
    elif service == "oauth-authorization-server":
        info = {
            "response": openid_metadata,
            "http_headers": [
                ("Content-type", "application/json; charset=utf-8"),
                ("Pragma", "no-cache"),
                ("Cache-Control", "no-store"),
            ],
        }

        _http_response_code = info.get("response_code", 200)
        resp = make_response(info["response"], _http_response_code)

        for key, value in info["http_headers"]:
            resp.headers[key] = value

        return resp

    elif service == "openid-configuration":
        # _endpoint = current_app.server.get_endpoint("provider_config")
        info = {
            "response": openid_metadata,
            "http_headers": [
                ("Content-type", "application/json; charset=utf-8"),
                ("Pragma", "no-cache"),
                ("Cache-Control", "no-store"),
            ],
        }

        _http_response_code = info.get("response_code", 200)
        resp = make_response(info["response"], _http_response_code)

        for key, value in info["http_headers"]:
            resp.headers[key] = value

        return resp

    elif service == "webfinger":
        _endpoint = current_app.server.get_endpoint("discovery")
    else:
        return make_response("Not supported", 400)

    return service_endpoint(_endpoint)


@oidc.route("/registration", methods=["GET", "POST"])
def registration():
    code_verifier = base64.urlsafe_b64encode(os.urandom(40)).decode("utf-8")
    code_verifier = re.sub("[^a-zA-Z0-9]+", "", code_verifier)
    code_challenge = hashlib.sha256(code_verifier.encode("utf-8")).digest()
    code_challenge = base64.urlsafe_b64encode(code_challenge).decode("utf-8")
    code_challenge = code_challenge.replace("=", "")

    response = service_endpoint(current_app.server.get_endpoint("registration"))

    return response


@oidc.route("/registration_api", methods=["GET", "DELETE"])
def registration_api():
    if request.method == "DELETE":
        return service_endpoint(current_app.server.get_endpoint("registration_delete"))
    else:
        return service_endpoint(current_app.server.get_endpoint("registration_read"))


@oidc.route("/authorization", methods=["GET"])
def authorization():
    return service_endpoint(current_app.server.get_endpoint("authorization"))


# @oidc.route("/authorizationV2", methods=["GET"])
def authorizationv2(
    client_id,
    redirect_uri,
    response_type,
    scope=None,
    code_challenge_method=None,
    code_challenge=None,
    authorization_details=None,
    state=None,
):

    client_secret = str(uuid.uuid4())

    current_app.server.get_endpoint("registration").process_request_authorization(
        client_id=client_id, client_secret=client_secret, redirect_uri=redirect_uri
    )

    # return service_endpoint(current_app.server.get_endpoint("authorization"))
    url = (
        cfgservice.service_url
        + "authorization?redirect_uri="
        + redirect_uri
        + "&response_type="
        + response_type
        + "&client_id="
        + client_id
    )

    if scope:
        url = url + "&scope=" + scope

    if authorization_details:
        url = url + "&authorization_details=" + authorization_details

    if code_challenge and code_challenge_method:
        url = f"{url}&code_challenge={code_challenge}&code_challenge_method={code_challenge_method}"

    if state:
        url = f"{url}&state={state}"

    payload = {}
    headers = {}
    response = requests.request("GET", url, headers=headers, data=payload)

    if response.status_code != 200:
        cfgservice.app_logger.error("Authorization endpoint invalid request")
        return auth_error_redirect(redirect_uri, "invalid_request")

    response = response.json()

    args = {}
    if "authorization_details" in response:
        args.update({"authorization_details": response["authorization_details"]})
    if "scope" in response:
        args.update({"scope": response["scope"]})
    if not args:
        cfgservice.app_logger.error("Authorization args not found")
        return authentication_error_redirect(
            jws_token=response["token"],
            error=response["error"],
            error_description=response["error_description"],
        )

    params = {"token": response["token"]}

    params.update(args)

    session["authorization_params"] = params

    session_id = str(uuid.uuid4())
    session_ids.update(
        {session_id: {"expires": datetime.now() + timedelta(minutes=60)}}
    )
    session["session_id"] = session_id
    cfgservice.app_logger.info(
        ", Session ID: "
        + session_id
        + ", "
        + "Authorization Request, Payload: "
        + str(
            {
                "client_id": client_id,
                "redirect_uri": redirect_uri,
                "response_type": response_type,
                "scope": scope,
                "code_challenge_method": code_challenge_method,
                "code_challenge": code_challenge,
                "authorization_details": authorization_details,
            }
        )
    )

    return redirect(response["url"])


@oidc.route("/authorizationV3", methods=["GET"])
def authorizationV3():

    if "request_uri" not in request.args:
        try:
            client_id = request.args.get("client_id")
            redirect_uri = request.args.get("redirect_uri")
            response_type = request.args.get("response_type")
            scope = request.args.get("scope")
            code_challenge_method = request.args.get("code_challenge_method")
            code_challenge = request.args.get("code_challenge")
            authorization_details = request.args.get("authorization_details")
            state = request.args.get("state")
        except:
            return make_response("Authorization v2 error", 400)
        return authorizationv2(
            client_id,
            redirect_uri,
            response_type,
            scope,
            code_challenge_method,
            code_challenge,
            authorization_details,
            state,
        )

    try:
        request_uri = request.args.get("request_uri")
    except:
        cfgservice.app_logger.error("Authorization request_uri not found")
        return make_response("Authorization error", 400)

    if not request_uri in parRequests:  # unknow request_uri => return error
        # needs to be changed to an appropriate error message, and need to be logged
        # return service_endpoint(current_app.server.get_endpoint("authorization"))
        cfgservice.app_logger.error(
            "Authorization request_uri not found in parRequests"
        )
        return make_response("Request_uri not found", 400)

    session_id = getSessionId_requestUri(request_uri)

    if session_id == None:
        cfgservice.app_logger.error("Authorization request_uri not found.")
        return make_response("Request_uri not found", 400)

    cfgservice.app_logger.info(
        ", Session ID: "
        + session_id
        + ", "
        + "Authorization Request, Payload: "
        + str(dict(request.args))
    )

    session["session_id"] = session_id

    par_args = parRequests[request_uri]["req_args"]

    if "scope" not in par_args:
        par_args["scope"] = "openid"

    url = (
        cfgservice.service_url
        + "authorization?redirect_uri="
        + par_args["redirect_uri"]
        + "&response_type="
        + par_args["response_type"]
        + "&scope="
        + par_args["scope"]
        + "&client_id="
        + par_args["client_id"]
        + "&request_uri="
        + request_uri
    )

    payload = {}
    headers = {}
    response = requests.request("GET", url, headers=headers, data=payload)

    if response.status_code != 200:
        cfgservice.app_logger.error("Authorization endpoint invalid request")
        return auth_error_redirect(par_args["redirect_uri"], "invalid_request")

    response = response.json()

    args = {}
    if "authorization_details" in response:
        args.update({"authorization_details": response["authorization_details"]})
    if "scope" in response:
        args.update({"scope": response["scope"]})
    if not args:
        cfgservice.app_logger.error("Authorization args not found")
        return authentication_error_redirect(
            jws_token=response["token"],
            error=response["error"],
            error_description=response["error_description"],
        )

    params = {"token": response["token"]}

    params.update(args)

    session["authorization_params"] = params

    return redirect(response["url"])


@oidc.route("/pid_authorization")
def pid_authorization_get():

    presentation_id = request.args.get("presentation_id")

    url = (
        cfgservice.dynamic_presentation_url
        + presentation_id
        + "?nonce=hiCV7lZi5qAeCy7NFzUWSR4iCfSmRb99HfIvCkPaCLc="
    )
    headers = {
        "Content-Type": "application/json",
    }

    response = requests.request("GET", url, headers=headers)
    if response.status_code != 200:
        error_msg = str(response.status_code)
        return jsonify({"error": error_msg}), 500
    else:
        data = {"message": "Sucess"}
        return jsonify({"message": data}), 200


@oidc.route("/auth_choice", methods=["GET"])
def auth_choice():
    token = request.args.get("token")

    supported_credencials = cfgservice.auth_method_supported_credencials
    pid_auth = True
    country_selection = True

    if "authorization_params" not in session:
        cfgservice.app_logger.info(
            "Authorization Params didn't exist in Authentication Choice"
        )
        return render_template(
            "misc/500.html",
            error="Invalid Authentication. No authorization details or scope found.",
        )

    authorization_params = session["authorization_params"]

    authorization_details = []
    if "authorization_details" in authorization_params:
        authorization_details.extend(
            json.loads(authorization_params["authorization_details"])
        )
    if "scope" in authorization_params:
        authorization_details.extend(scope2details(authorization_params["scope"]))

    credentials_requested = []
    for cred in authorization_details:
        if "credential_configuration_id" in cred:
            if cred["credential_configuration_id"] not in credentials_requested:
                credentials_requested.append(cred["credential_configuration_id"])

        elif "vct" in cred:
            cred_id = vct2id(cred["vct"])
            if cred_id not in credentials_requested:
                credentials_requested.append(cred_id)

    for cred in credentials_requested:
        if (
            cred in supported_credencials["PID_login"]
            and cred not in supported_credencials["country_selection"]
        ):
            country_selection = False

        elif (
            cred not in supported_credencials["PID_login"]
            and cred in supported_credencials["country_selection"]
        ):
            pid_auth = False

        elif (
            cred not in supported_credencials["PID_login"]
            and cred not in supported_credencials["country_selection"]
        ):
            country_selection = False
            pid_auth = False

    if country_selection == False and pid_auth == True:
        return redirect(cfgservice.service_url + "oid4vp")
    elif country_selection == True and pid_auth == False:
        return redirect(cfgservice.service_url + "dynamic/")

    error = ""
    if pid_auth == False and country_selection == False:
        error = "Combination of requested credentials is not valid!"

    return render_template(
        "misc/auth_method.html",
        pid_auth=pid_auth,
        country_selection=country_selection,
        error=error,
        redirect_url=cfgservice.service_url,
    )

    # return render_template("misc/auth_method.html")


@oidc.route("/token_service", methods=["POST"])
def token_service():

    # session_id = request.cookies.get("session")

    response = service_endpoint(current_app.server.get_endpoint("token"))

    return response


@oidc.route("/token", methods=["POST"])
def token():

    req_args = dict([(k, v) for k, v in request.form.items()])

    response = None

    if req_args["grant_type"] == "authorization_code":

        session_id = getSessionId_authCode(req_args["code"])

        cfgservice.app_logger.info(
            ", Session ID: "
            + session_id
            + ", "
            + "Authorization Token Request, Payload: "
            + str(request.form.to_dict())
        )

        response = service_endpoint(current_app.server.get_endpoint("token"))

        cfgservice.app_logger.info(
            ", Session ID: "
            + session_id
            + ", "
            + "Authorization Token Response, Payload: "
            + str(json.loads(response.get_data()))
        )

        response_json = json.loads(response.get_data())

        if "access_token" in response_json:
            session_ids[session_id]["access_token"] = response_json["access_token"]

        if "refresh_token" in response_json:
            session_ids[session_id]["refresh_token"] = response_json["refresh_token"]

    elif (
        req_args["grant_type"] == "urn:ietf:params:oauth:grant-type:pre-authorized_code"
    ):

        if "pre-authorized_code" not in req_args:
            return make_response("invalid_request", 400)

        if "tx_code" not in req_args:
            if "0" != transaction_codes[code]["tx_code"]:
                error_message = {
                    "error": "invalid_request",
                    "description": "invalid tx_code",
                }
            response = make_response(jsonify(error_message), 400)
            return response

        code = req_args["pre-authorized_code"]

        if code not in transaction_codes:
            error_message = {
                "error": "invalid_request",
                "description": "invalid or expired tx_code",
            }
            response = make_response(jsonify(error_message), 400)
            return response

        preauth_code = transaction_codes[code]["pre_auth_code"]

        session_id = getSessionId_authCode(preauth_code)

        """ cfgservice.app_logger.info(
            ", Session ID: "
            + session_id
            + ", "
            + "Pre-Authorized Token Request, Payload: "
            + str(request.form.to_dict())
        ) """

        if req_args["tx_code"] != transaction_codes[code]["tx_code"]:
            error_message = {
                "error": "invalid_request",
                "description": "invalid tx_code",
            }
            response = make_response(jsonify(error_message), 400)
            return response

        url = cfgservice.service_url + "token_service"
        redirect_url = "preauth"

        payload = (
            "grant_type=authorization_code&code="
            + preauth_code
            + "&redirect_uri="
            + redirect_url
            + "&client_id=ID&state=vFs5DfvJqoyHj7_dZs2JbdklePg6pMLsUHHmVIfobRw&code_verifier=FnWCRIhpJtl6IYwVVYB8gZkQsmvBVLfU4HQiABPopYQ6gvIZBwMrXg"
        )
        headers = {"Content-Type": "application/x-www-form-urlencoded"}

        response = requests.request("POST", url, headers=headers, data=payload)
        if response.status_code != 200:
            return make_response("invalid_request", 400)

        # response = response.json()
        cfgservice.app_logger.info("Token response: " + str(response.json()))

        transaction_codes.pop(code)

        cfgservice.app_logger.info(
            ", Session ID: "
            + session_id
            + ", "
            + "Pre-Authorized Token Response, Payload: "
            + str(response.json())
        )

        response_json = response.json()

        if "access_token" in response_json:
            session_ids[session_id]["access_token"] = response_json["access_token"]

        if "refresh_token" in response_json:
            session_ids[session_id]["refresh_token"] = response_json["refresh_token"]

        return response_json

    elif req_args["grant_type"] == "refresh_token":

        response = service_endpoint(current_app.server.get_endpoint("token"))

        response_json = json.loads(response.get_data())

<<<<<<< HEAD
        if "access_token" in response_json:
=======
        if "access_token" in response_json:            
>>>>>>> c2cd64f0
            session_id = str(uuid.uuid4())
            session_ids.update(
                {session_id: {"expires": datetime.now() + timedelta(minutes=60)}}
            )

<<<<<<< HEAD
            session_ids[session_id]["access_token"] = response_json["access_token"]

    else:
=======
            print("\nAdding ", response_json["access_token"], "to ", session_id )

            session_ids[session_id]["access_token"] = response_json["access_token"]

    else:
        
>>>>>>> c2cd64f0

        cfgservice.app_logger.info(
            "Token response: " + str(json.loads(response.get_data()))
        )

    return response


@oidc.route("/introspection", methods=["POST"])
def introspection_endpoint():
    return service_endpoint(current_app.server.get_endpoint("introspection"))


@oidc.route("/userinfo", methods=["GET", "POST"])
def userinfo():
    return service_endpoint(current_app.server.get_endpoint("userinfo"))


@oidc.route("/session", methods=["GET"])
def session_endpoint():
    return service_endpoint(current_app.server.get_endpoint("session"))


@oidc.route("/pushed_authorization", methods=["POST"])
def par_endpoint():
    return service_endpoint(current_app.server.get_endpoint("pushed_authorization"))


@oidc.route("/pushed_authorizationv2", methods=["POST"])
def par_endpointv2():

    session_id = str(uuid.uuid4())

    cfgservice.app_logger.info(
        ", Session ID: "
        + session_id
        + ", "
        + "Pushed Authorization Request, Payload: "
        + str(request.form.to_dict())
    )

    redirect_uri = None
    try:
        redirect_uri = request.form["redirect_uri"]

        client_id = request.form["client_id"]
    except:
        cfgservice.app_logger.error("PAR: client_id or redirect_uri not found")
        if redirect_uri:
            return auth_error_redirect(
                redirect_uri, "invalid_request", "invalid parameters"
            )
        else:
            return make_response("PARv2 error", 400)

    client_secret = str(uuid.uuid4())
    session["redirect_uri"] = redirect_uri
    current_app.server.get_endpoint("registration").process_request_authorization(
        client_id=client_id, client_secret=client_secret, redirect_uri=redirect_uri
    )

    response = service_endpoint(current_app.server.get_endpoint("pushed_authorization"))

    cfgservice.app_logger.info(
        ", Session ID: "
        + session_id
        + ", "
        + "Pushed Authorization Response, Payload: "
        + str(json.loads(response.get_data()))
    )

    session_ids.update(
        {
            session_id: {
                "expires": datetime.now() + timedelta(minutes=60),
                "request_uri": json.loads(response.get_data())["request_uri"],
            }
        }
    )

    return response


@oidc.route("/credential", methods=["POST"])
def credential():

    headers = dict(request.headers)
    payload = json.loads(request.data)

    if "Authorization" not in headers:
        return make_response("Authorization error", 400)

    access_token = headers["Authorization"][7:]
    session_id = getSessionId_accessToken(access_token)

    """ cfgservice.app_logger.info(
        ", Session ID: "
        + session_id
        + ", "
        + "Credential Request, Payload: "
        + str(payload)
    ) """

    _response = service_endpoint(current_app.server.get_endpoint("credential"))

    if isinstance(_response, Response):
        if _response.content_type == "application/jwt":
            response_str = str(_response.get_data())
        else:
            response_str = str(json.loads(_response.get_data()))

        """ cfgservice.app_logger.info(
            ", Session ID: "
            + session_id
            + ", "
            + "Credential response, Payload: "
            + response_str
        ) """
        return _response

    """ if (
        "transaction_id" in _response
        and _response["transaction_id"] not in deferredRequests
    ):

        request_data = request.data
        request_headers = dict(request.headers)
        deferredRequests.update(
            {
                _response["transaction_id"]: {
                    "data": request_data,
                    "headers": request_headers,
                    "expires": datetime.now()
                    + timedelta(minutes=cfgservice.deffered_expiry),
                }
            }
        )

        cfgservice.app_logger.info(
            ", Session ID: "
            + session_id
            + ", "
            + "Credential response, Payload: "
            + str(_response)
        )

        return make_response(jsonify(_response), 202) """

    """ cfgservice.app_logger.info(
        ", Session ID: "
        + session_id
        + ", "
        + "Credential response, Payload: "
        + str(_response)
    ) """
    return _response


@oidc.route("/notification", methods=["POST"])
def notification():

    headers = dict(request.headers)
    payload = json.loads(request.data)

    if "Authorization" not in headers:
        return make_response("Authorization error", 400)

    access_token = headers["Authorization"][7:]
    session_id = getSessionId_accessToken(access_token)

    cfgservice.app_logger.info(
        ", Session ID: "
        + session_id
        + ", "
        + "Notification Request, Payload: "
        + str(payload)
    )

    _resp = service_endpoint(current_app.server.get_endpoint("notification"))

    if isinstance(_resp, Response):
        cfgservice.app_logger.info(
            ", Session ID: "
            + session_id
            + ", "
            + "Notification response, Payload: "
            + str(_resp)
        )
        return _resp

    cfgservice.app_logger.info(
        ", Session ID: "
        + session_id
        + ", "
        + "Notification response, Payload: "
        + str(_resp)
    )

    return _resp


@oidc.route("/nonce", methods=["POST"])
def nonce():

    _resp = service_endpoint(current_app.server.get_endpoint("nonce"))

    if isinstance(_resp, Response):
        cfgservice.app_logger.info("Nonce response, Payload: " + str(_resp))
        return _resp

    cfgservice.app_logger.info("Nonce response, Payload: " + str(_resp))

    return _resp


@oidc.route("/deferred_credential", methods=["POST"])
def deferred_credential():

    headers = dict(request.headers)
    payload = json.loads(request.data)
    if "Authorization" not in headers:
        return make_response("Authorization error", 400)

    access_token = headers["Authorization"][7:]
    session_id = getSessionId_accessToken(access_token)

    cfgservice.app_logger.info(
        ", Session ID: "
        + session_id
        + ", "
        + "Deferred Credential Request, Payload:, Payload: "
        + str(payload)
    )

    current_app.server.get_endpoint("credential").process_deferred()

    _resp = service_endpoint(current_app.server.get_endpoint("deferred_credential"))

    if isinstance(_resp, Response):
        if _resp.content_type == "application/jwt":
            response_str = str(_resp.get_data())
        else:
            response_str = str(json.loads(_resp.get_data()))

        cfgservice.app_logger.info(
            ", Session ID: "
            + session_id
            + ", "
            + "Credential response, Payload: "
            + response_str
        )
        return _resp

    cfgservice.app_logger.info(
        ", Session ID: "
        + session_id
        + ", "
        + "Deferred response, Payload: "
        + str(_resp)
    )

    return _resp


@oidc.route("credential_offer_choice", methods=["GET"])
def credential_offer():
    """Page for selecting credentials

    Loads credentials supported by EUDIW Issuer
    """
    credentialsSupported = oidc_metadata["credential_configurations_supported"]

    credentials = {"sd-jwt vc format": {}, "mdoc format": {}}

    for cred in credentialsSupported:
        credential = credentialsSupported[cred]

        if credential["format"] == "dc+sd-jwt":
            # if credential["scope"] == "eu.europa.ec.eudiw.pid.1":
            if (
                cred in cfgservice.auth_method_supported_credencials["PID_login"]
                or cred
                in cfgservice.auth_method_supported_credencials["country_selection"]
            ):
                credentials["sd-jwt vc format"].update(
                    # {"Personal Identification Data": cred}
                    {cred: credential["display"][0]["name"]}
                )

        if credential["format"] == "mso_mdoc":
            if (
                cred in cfgservice.auth_method_supported_credencials["PID_login"]
                or cred
                in cfgservice.auth_method_supported_credencials["country_selection"]
            ):
                credentials["mdoc format"].update(
                    {cred: credential["display"][0]["name"]}
                )

    return render_template(
        "openid/credential_offer.html",
        cred=credentials,
        redirect_url=cfgservice.service_url,
        credential_offer_URI="openid-credential-offer://",
    )


""" @oidc.route("/test_dump", methods=["GET", "POST"])
def dump_test():
    _store = current_app.server.context.dump()
    
    print("\n------Store-----\n", _store)
    print("\n------Store type-----\n", type(_store))
    
    json_string = json.dumps(_store, indent=4)
    
    with open("data.json", "w") as json_file:
        json_file.write(json_string)
    return "dump"

@oidc.route("/test_load", methods=["GET", "POST"])
def load_test():
    print("load_test\n")
    with open("data.json", "r") as json_file:
    # Load the JSON data from the file
        data = json.loads(json_file.read())
        print("\n-----Data-----\n",data)
        current_app.server.context.load(data)

    return "load" """


@oidc.route("/credential_offer", methods=["GET", "POST"])
def credentialOffer():

    credentialsSupported = oidc_metadata["credential_configurations_supported"]
    auth_choice = request.form.get("Authorization Code Grant")
    form_keys = request.form.keys()
    credential_offer_URI = request.form.get("credential_offer_URI")

    if "proceed" in form_keys:
        form = list(form_keys)
        form.remove("proceed")
        form.remove("credential_offer_URI")
        form.remove("Authorization Code Grant")
        all_exist = all(credential in credentialsSupported for credential in form)

        if all_exist:
            credentials_id = form
            session["credentials_id"] = credentials_id
            credentials_id_list = json.dumps(form)
            if auth_choice == "pre_auth_code":
                session["credential_offer_URI"] = credential_offer_URI
                return redirect(
                    url_for("preauth.preauthRed", credentials_id=credentials_id_list)
                )

            else:

                credential_offer = {
                    "credential_issuer": cfgservice.service_url[:-1],
                    "credential_configuration_ids": credentials_id,
                    "grants": {"authorization_code": {}},
                }

                reference_id = str(uuid.uuid4())
                credential_offer_references.update(
                    {
                        reference_id: {
                            "credential_offer": credential_offer,
                            "expires": datetime.now()
                            + timedelta(minutes=cfgservice.form_expiry),
                        }
                    }
                )

                # create URI
                json_string = json.dumps(credential_offer)

                uri = (
                    f"{credential_offer_URI}credential_offer?credential_offer="
                    + urllib.parse.quote(json_string, safe=":/")
                )

                # Generate QR code
                # img = qrcode.make("uri")
                # QRCode.print_ascii()

                qrcode = segno.make(uri)
                out = io.BytesIO()
                qrcode.save(out, kind="png", scale=3)

                """ qrcode.to_artistic(
                    background=cfgtest.qr_png,
                    target=out,
                    kind="png",
                    scale=4,
                ) """
                # qrcode.terminal()
                # qr_img_base64 = qrcode.png_data_uri(scale=4)

                qr_img_base64 = "data:image/png;base64," + base64.b64encode(
                    out.getvalue()
                ).decode("utf-8")

                wallet_url = cfgservice.wallet_test_url + "credential_offer"

                return render_template(
                    "openid/credential_offer_qr_code.html",
                    wallet_dev=wallet_url
                    + "?credential_offer="
                    + json.dumps(credential_offer),
                    url_data=uri,
                    qrcode=qr_img_base64,
                )

    else:
        return redirect(cfgservice.service_url + "credential_offer_choice")


@oidc.route("/credential-offer-reference/<string:reference_id>", methods=["GET"])
def offer_reference(reference_id):
    return credential_offer_references[reference_id]["credential_offer"]


""" @oidc.route("/testgetauth", methods=["GET"])
def testget():
    if "error" in request.args:
        response = (
            request.args.get("error") + "\n" + request.args.get("error_description")
        )
        return response
    else:
        return request.args.get("code") """


IGNORE = ["cookie", "user-agent"]


def service_endpoint(endpoint):
    # _log = current_app.logger
    cfgservice.app_logger.info('At the "{}" endpoint'.format(endpoint.name))

    http_info = {
        "headers": {
            k: v for k, v in request.headers.items(lower=True) if k not in IGNORE
        },
        "method": request.method,
        "url": request.url,
        # name is not unique
        "cookie": [{"name": k, "value": v} for k, v in request.cookies.items()],
    }
    cfgservice.app_logger.info(f"http_info: {http_info}")

    if endpoint.name == "credential":
        try:
            accessToken = http_info["headers"]["authorization"][7:]
            req_args = request.json
            req_args["access_token"] = accessToken
            req_args["oidc_config"] = cfgoidc
            req_args["aud"] = cfgservice.service_url[:-1]
            args = endpoint.process_request(req_args)

            if "response_args" in args:
                if "error" in args["response_args"]:
                    return (
                        jsonify(args["response_args"]),
                        400,
                        {"Content-Type": "application/json"},
                    )
                response = args["response_args"]
            if "encrypted_response" in args:
                response = make_response(args["encrypted_response"])
                response.headers["Content-Type"] = "application/jwt"
                return response
            else:
                if isinstance(args, ResponseMessage) and "error" in args:
                    cfgservice.app_logger.error("Error response: {}".format(args))
                    response = make_response(args.to_json(), 400)
                else:
                    response = do_response(endpoint, args, **args)
            return response
        except Exception as err:
            message = traceback.format_exception(*sys.exc_info())
            cfgservice.app_logger.error(message)
            err_msg = ResponseMessage(
                error="invalid_request", error_description=str(err)
            )
            return make_response(err_msg.to_json(), 400)

    if endpoint.name == "notification":
        try:
            accessToken = http_info["headers"]["authorization"][7:]
            req_args = request.json
            req_args["access_token"] = accessToken
            req_args["oidc_config"] = cfgoidc
            _resp = endpoint.process_request(req_args)

            if isinstance(_resp, ResponseMessage) and "error" in _resp:
                cfgservice.app_logger.error("Error response: {}".format(_resp))
                _resp = make_response(_resp.to_json(), 400)

        except Exception as err:
            cfgservice.app_logger.error(err)
            return make_response(
                json.dumps({"error": "invalid_request", "error_description": str(err)}),
                400,
            )

        return _resp

    if endpoint.name == "nonce":
        try:
            req_args = {}
            req_args["key_path"] = cfgservice.nonce_key
            req_args["iss"] = cfgservice.service_url[:-1]
            req_args["source_endpoint"] = cfgservice.service_url + "nonce"
            req_args["aud"] = [cfgservice.service_url + "credential"]
            _resp = endpoint.process_request(req_args)

            if isinstance(_resp, ResponseMessage) and "error" in _resp:
                cfgservice.app_logger.error("Error response: {}".format(_resp))
                _resp = make_response(_resp.to_json(), 400)

        except Exception as err:
            cfgservice.app_logger.error(err)
            return make_response(
                json.dumps({"error": "invalid_request", "error_description": str(err)}),
                400,
            )

        return _resp

    if endpoint.name == "deferred_credential":
        try:
            accessToken = http_info["headers"]["authorization"][7:]
            req_args = request.json
            req_args["access_token"] = accessToken
            req_args["oidc_config"] = cfgoidc
            args = endpoint.process_request(req_args)
            if "response_args" in args:
                if "error" in args["response_args"]:
                    return (
                        jsonify(args["response_args"]),
                        400,
                        {"Content-Type": "application/json"},
                    )
                response = args["response_args"]

            elif "encrypted_response" in args:
                response = make_response(args["encrypted_response"])
                response.headers["Content-Type"] = "application/jwt"
                return response

            else:
                if isinstance(args, ResponseMessage) and "error" in args:
                    cfgservice.app_logger.error("Error response: {}".format(args))
                    response = make_response(args.to_json(), 400)
                else:
                    response = do_response(endpoint, args, **args)
            return response

        except Exception as err:
            cfgservice.app_logger.error(err)
            return make_response(
                json.dumps({"error": "invalid_request", "error_description": str(err)}),
                400,
            )

    if request.method == "GET":
        try:
            args = request.args.to_dict()
            if "client_id" in args:
                args["client_id"] = args["client_id"].split(".")[0]
            req_args = endpoint.parse_request(args, http_info=http_info)
        except ClientAuthenticationError as err:
            cfgservice.app_logger.error(err)
            return make_response(
                json.dumps(
                    {"error": "unauthorized_client", "error_description": str(err)}
                ),
                401,
            )
        except Exception as err:
            cfgservice.app_logger.error(err)
            return make_response(
                json.dumps({"error": "invalid_request", "error_description": str(err)}),
                400,
            )
    else:
        if request.data:
            if isinstance(request.data, str):
                req_args = request.data
            else:
                req_args = request.data.decode()
        else:
            req_args = dict([(k, v) for k, v in request.form.items()])
        try:
            req_args = endpoint.parse_request(req_args, http_info=http_info)
        except Exception as err:
            cfgservice.app_logger.error(err)
            err_msg = ResponseMessage(
                error="invalid_request", error_description=str(err)
            )
            return make_response(err_msg.to_json(), 400)

    if isinstance(req_args, ResponseMessage) and "error" in req_args:
        cfgservice.app_logger.error("Error response: {}".format(req_args))
        _resp = make_response(req_args.to_json(), 400)
        if request.method == "POST":
            _resp.headers["Content-type"] = "application/json"
        return _resp
    try:
        cfgservice.app_logger.error("request: {}".format(req_args))
        if isinstance(endpoint, Token):
            args = endpoint.process_request(
                AccessTokenRequest(**req_args), http_info=http_info, issue_refresh=True
            )
        else:
            args = endpoint.process_request(
                request=req_args, http_info=http_info, oidc_config=cfgoidc
            )
    except Exception as err:
        message = traceback.format_exception(*sys.exc_info())
        cfgservice.app_logger.error(message)
        err_msg = ResponseMessage(error="invalid_request", error_description=str(err))
        return make_response(err_msg.to_json(), 400)

    # _log.info("Response args: {}".format(args))

    # "pushed_authorization"
    if (
        endpoint.name == "pushed_authorization"
        and "http_response" in args
        and "request_uri" in args["http_response"]
        and "expires_in" in args["http_response"]
    ):
        parRequests[args["http_response"]["request_uri"]] = {
            "req_args": req_args.to_dict(),
            "expires": args["http_response"]["expires_in"]
            + int(datetime.timestamp(datetime.now())),
        }

        return make_response(args["http_response"], 201)

    if "redirect_location" in args:
        return redirect(args["redirect_location"])
    if "http_response" in args:
        return make_response(args["http_response"], 200)

    response = do_response(endpoint, req_args, **args)
    return response


@oidc.errorhandler(werkzeug.exceptions.BadRequest)
def handle_bad_request(e):
    return "bad request!", 400<|MERGE_RESOLUTION|>--- conflicted
+++ resolved
@@ -770,28 +770,16 @@
 
         response_json = json.loads(response.get_data())
 
-<<<<<<< HEAD
+
         if "access_token" in response_json:
-=======
-        if "access_token" in response_json:            
->>>>>>> c2cd64f0
             session_id = str(uuid.uuid4())
             session_ids.update(
                 {session_id: {"expires": datetime.now() + timedelta(minutes=60)}}
             )
 
-<<<<<<< HEAD
             session_ids[session_id]["access_token"] = response_json["access_token"]
 
     else:
-=======
-            print("\nAdding ", response_json["access_token"], "to ", session_id )
-
-            session_ids[session_id]["access_token"] = response_json["access_token"]
-
-    else:
-        
->>>>>>> c2cd64f0
 
         cfgservice.app_logger.info(
             "Token response: " + str(json.loads(response.get_data()))
