# coding: latin-1
###############################################################################
# Copyright (c) 2023 European Commission
#
# Licensed under the Apache License, Version 2.0 (the "License");
# you may not use this file except in compliance with the License.
# You may obtain a copy of the License at
#
#    http://www.apache.org/licenses/LICENSE-2.0
#
# Unless required by applicable law or agreed to in writing, software
# distributed under the License is distributed on an "AS IS" BASIS,
# WITHOUT WARRANTIES OR CONDITIONS OF ANY KIND, either express or implied.
# See the License for the specific language governing permissions and
# limitations under the License.
#
###############################################################################
"""
The PID Issuer Web service is a component of the PID Provider backend. 
Its main goal is to issue the PID and MDL in cbor/mdoc (ISO 18013-5 mdoc) and SD-JWT format.


This route_oidc.py file is the blueprint for the route /oidc of the PID Issuer Web service.
"""
import base64
import hashlib
import io
import random
import re
import sys
import time
import uuid
import threading
import urllib.parse
import segno

<<<<<<< HEAD
from flask import Blueprint, jsonify, Response, request, session, current_app, redirect, render_template, url_for
=======
from flask import (
    Blueprint,
    jsonify,
    Response,
    request,
    session,
    current_app,
    redirect,
    render_template,
)
>>>>>>> 251e63e5
from flask.helpers import make_response, send_from_directory
import os

from flask_cors import CORS
from idpyoidc.message.oidc import AuthorizationRequest
from idpyoidc.message.oauth2 import ResponseMessage
import json
import sys
import traceback
from typing import Union
from urllib.parse import urlparse

from cryptojwt import as_unicode
from idpyoidc.message.oidc import AccessTokenRequest
import werkzeug

from idpyoidc.server.exception import FailedAuthentication, ClientAuthenticationError
from idpyoidc.server.oidc.token import Token
from app.misc import auth_error_redirect, authentication_error_redirect, scope2details

from datetime import datetime, timedelta

#!/usr/bin/env python3
import requests

from .app_config.config_service import ConfService as cfgservice
from .app_config.config_oidc_endpoints import ConfService as cfgoidc

from . import oidc_metadata, openid_metadata

# Log
from app_config.config_service import ConfService as log

oidc = Blueprint("oidc", __name__, url_prefix="/")
CORS(oidc)  # enable CORS on the blue print

# variable for PAR requests
from app.data_management import parRequests, transaction_codes, deferredRequests


def _add_cookie(resp: Response, cookie_spec: Union[dict, list]):
    kwargs = {k: v for k, v in cookie_spec.items() if k not in ("name",)}
    kwargs["path"] = "/"
    kwargs["samesite"] = "Lax"
    resp.set_cookie(cookie_spec["name"], **kwargs)


def add_cookie(resp: Response, cookie_spec: Union[dict, list]):
    if isinstance(cookie_spec, list):
        for _spec in cookie_spec:
            _add_cookie(resp, _spec)
    elif isinstance(cookie_spec, dict):
        _add_cookie(resp, cookie_spec)


""" @oidc.route("/static/<path:path>")
def send_js(path):
    return send_from_directory("static", path) """


""" @oidc.route("/static/jwks.json")
def keys():
    fname = os.path.join("static", jwks)
    return open(fname).read()
    return send_from_directory('static', 'jwks.json') """


def do_response(endpoint, req_args, error="", **args) -> Response:
    info = endpoint.do_response(request=req_args, error=error, **args)
    _log = current_app.logger
    _log.info("do_response: {}".format(info))

    try:
        _response_placement = info["response_placement"]
    except KeyError:
        _response_placement = endpoint.response_placement

    _log.debug("response_placement: {}".format(_response_placement))

    if error:
        if _response_placement == "body":
            _log.info("Error Response: {}".format(info["response"]))
            _http_response_code = info.get("response_code", 400)
            resp = make_response(info["response"], _http_response_code)
        else:  # _response_placement == 'url':
            _log.info("Redirect to: {}".format(info["response"]))
            resp = redirect(info["response"])
    else:
        if _response_placement == "body":
            _log.info("Response: {}".format(info["response"]))
            _http_response_code = info.get("response_code", 200)
            resp = make_response(info["response"], _http_response_code)
        else:  # _response_placement == 'url':
            _log.info("Redirect to: {}".format(info["response"]))
            resp = redirect(info["response"])

    for key, value in info["http_headers"]:
        resp.headers[key] = value

    if "cookie" in info:
        add_cookie(resp, info["cookie"])

    return resp


def verify(authn_method):
    """
    Authentication verification

    :param url_endpoint: Which endpoint to use
    :param kwargs: response arguments
    :return: HTTP redirect
    """
    # kwargs = dict([(k, v) for k, v in request.form.items()])

    try:
        username = authn_method.verify(username=request.args.get("username"))

        auth_args = authn_method.unpack_token(request.args.get("jws_token"))
    except:
        log.logger_error.error(
            "Authorization verification: username or jws_token not found"
        )
        if "jws_token" in request.args:
            return authentication_error_redirect(
                jws_token=request.args.get("jws_token"),
                error="invalid_request",
                error_description="Authentication verification Error",
            )
        else:
            return render_template(
                "misc/500.html", error="Authentication verification Error"
            )

    authz_request = AuthorizationRequest().from_urlencoded(auth_args["query"])

    endpoint = current_app.server.get_endpoint("authorization")

    _session_id = endpoint.create_session(
        authz_request,
        username,
        auth_args["authn_class_ref"],
        auth_args["iat"],
        authn_method,
    )

    args = endpoint.authz_part2(request=authz_request, session_id=_session_id)

    if isinstance(args, ResponseMessage) and "error" in args:
        return make_response(args.to_json(), 400)

    return do_response(endpoint, request, **args)


@oidc.route("/verify/user", methods=["GET"])
def verify_user():
    authn_method = current_app.server.get_context().authn_broker.get_method_by_id(
        "user"
    )
    try:
        return verify(authn_method)
    except FailedAuthentication as exc:
        log.logger_error.error("Authorization verification failed")
        return render_template("misc/500.html", error=str(exc))


@oidc.route("/.well-known/<service>")
def well_known(service):
    if service == "openid-credential-issuer":
        info = {
            "response": oidc_metadata,
            "http_headers": [
                ("Content-type", "application/json; charset=utf-8"),
                ("Pragma", "no-cache"),
                ("Cache-Control", "no-store"),
            ],
        }

        _http_response_code = info.get("response_code", 200)
        resp = make_response(info["response"], _http_response_code)

        for key, value in info["http_headers"]:
            resp.headers[key] = value

        return resp
    elif service == "openid-configuration":
        # _endpoint = current_app.server.get_endpoint("provider_config")
        info = {
            "response": openid_metadata,
            "http_headers": [
                ("Content-type", "application/json; charset=utf-8"),
                ("Pragma", "no-cache"),
                ("Cache-Control", "no-store"),
            ],
        }

        _http_response_code = info.get("response_code", 200)
        resp = make_response(info["response"], _http_response_code)

        for key, value in info["http_headers"]:
            resp.headers[key] = value

        return resp

    elif service == "webfinger":
        _endpoint = current_app.server.get_endpoint("discovery")
    else:
        return make_response("Not supported", 400)

    return service_endpoint(_endpoint)


@oidc.route("/registration", methods=["GET", "POST"])
def registration():
    code_verifier = base64.urlsafe_b64encode(os.urandom(40)).decode("utf-8")
    code_verifier = re.sub("[^a-zA-Z0-9]+", "", code_verifier)
    code_challenge = hashlib.sha256(code_verifier.encode("utf-8")).digest()
    code_challenge = base64.urlsafe_b64encode(code_challenge).decode("utf-8")
    code_challenge = code_challenge.replace("=", "")

    response = service_endpoint(current_app.server.get_endpoint("registration"))

    return response


@oidc.route("/registration_api", methods=["GET", "DELETE"])
def registration_api():
    if request.method == "DELETE":
        return service_endpoint(current_app.server.get_endpoint("registration_delete"))
    else:
        return service_endpoint(current_app.server.get_endpoint("registration_read"))


@oidc.route("/authorization", methods=["GET"])
def authorization():
    return service_endpoint(current_app.server.get_endpoint("authorization"))


# @oidc.route("/authorizationV2", methods=["GET"])
def authorizationv2(
    client_id,
    redirect_uri,
    response_type,
    scope=None,
    code_challenge_method=None,
    code_challenge=None,
    authorization_details=None,
):

    client_secret = str(uuid.uuid4())

    current_app.server.get_endpoint("registration").process_request_authorization(
        client_id=client_id, client_secret=client_secret, redirect_uri=redirect_uri
    )

    # return service_endpoint(current_app.server.get_endpoint("authorization"))
    url = (
        cfgservice.service_url
        + "authorization?redirect_uri="
        + redirect_uri
        + "&response_type="
        + response_type
        + "&client_id="
        + client_id
    )

    if scope:
        url = url + "&scope=" + scope

    if authorization_details:
        url = url + "&authorization_details=" + authorization_details

    if code_challenge and code_challenge_method:
        url = url + "&code_challenge="
        +code_challenge
        +"&code_challenge_method="
        +code_challenge_method

    payload = {}
    headers = {}
    response = requests.request("GET", url, headers=headers, data=payload)

    if response.status_code != 200:
        log.logger_error.error("Authorization endpoint invalid request")
        return auth_error_redirect(redirect_uri, "invalid_request")

    response = response.json()

    args = {}
    if "authorization_details" in response:
        args.update({"authorization_details": response["authorization_details"]})
    if "scope" in response:
        args.update({"scope": response["scope"]})
    if not args:
        log.logger_error.error("Authorization args not found")
        return authentication_error_redirect(
            jws_token=response["token"],
            error=response["error"],
            error_description=response["error_description"],
        )

    params = {"token": response["token"]}

    params.update(args)

    session["authorization_params"] = params

    return redirect(response["url"])


@oidc.route("/authorizationV3", methods=["GET"])
def authorizationV3():

    log.logger_info.info(
        "Authorization request Data: "
        + str(request.args)
        + " | Headers: "
        + str(dict(request.headers))
    )

    if "request_uri" not in request.args:
        try:
            client_id = request.args.get("client_id")
            redirect_uri = request.args.get("redirect_uri")
            response_type = request.args.get("response_type")
            scope = request.args.get("scope")
            code_challenge_method = request.args.get("code_challenge_method")
            code_challenge = request.args.get("code_challenge")
            authorization_details = request.args.get("authorization_details")
        except:
            return make_response("Authorization v2 error", 400)
        return authorizationv2(
            client_id,
            redirect_uri,
            response_type,
            scope,
            code_challenge_method,
            code_challenge,
            authorization_details,
        )

    try:
        request_uri = request.args.get("request_uri")
    except:
        log.logger_error.error("Authorization request_uri not found")
        return make_response("Authorization error", 400)

    if not request_uri in parRequests:  # unknow request_uri => return error
        # needs to be changed to an appropriate error message, and need to be logged
        # return service_endpoint(current_app.server.get_endpoint("authorization"))
        log.logger_error.error("Authorization request_uri not found in parRequests")
        return make_response("Request_uri not found", 400)

    par_args = parRequests[request_uri]["req_args"]

    if "scope" not in par_args:
        par_args["scope"] = "openid"

    url = (
        cfgservice.service_url
        + "authorization?redirect_uri="
        + par_args["redirect_uri"]
        + "&response_type="
        + par_args["response_type"]
        + "&scope="
        + par_args["scope"]
        + "&client_id="
        + par_args["client_id"]
        + "&request_uri="
        + request_uri
    )

    payload = {}
    headers = {}
    response = requests.request("GET", url, headers=headers, data=payload)

    if response.status_code != 200:
        log.logger_error.error("Authorization endpoint invalid request")
        return auth_error_redirect(par_args["redirect_uri"], "invalid_request")

    response = response.json()

    args = {}
    if "authorization_details" in response:
        args.update({"authorization_details": response["authorization_details"]})
    if "scope" in response:
        args.update({"scope": response["scope"]})
    if not args:
        log.logger_error.error("Authorization args not found")
        return authentication_error_redirect(
            jws_token=response["token"],
            error=response["error"],
            error_description=response["error_description"],
        )

    params = {"token": response["token"]}

    params.update(args)

    session["authorization_params"] = params

    return redirect(response["url"])

<<<<<<< HEAD
=======

@oidc.route("/authorization-preauth", methods=["GET"])
def authorizationpre():

    try:
        request_uri = request.args.get("request_uri")
    except:
        log.logger_error.error("Pre authorization request_uri not found")
        return make_response("Authorization error", 400)

    if not request_uri in parRequests:  # unknow request_uri => return error
        # needs to be changed to an appropriate error message, and need to be logged
        return service_endpoint(current_app.server.get_endpoint("authorization"))

    par_args = parRequests[request_uri]["req_args"]

    if "scope" not in par_args:
        par_args["scope"] = "openid"

    url = (
        cfgservice.service_url
        + "authorization?redirect_uri="
        + par_args["redirect_uri"]
        + "&response_type="
        + par_args["response_type"]
        + "&scope="
        + par_args["scope"]
        + "&client_id="
        + par_args["client_id"]
        + "&request_uri="
        + request_uri
    )

    payload = {}
    headers = {}
    response = requests.request("GET", url, headers=headers, data=payload).json()

    print("\n-----before params\n")

    args = {}
    if "authorization_details" in response:
        args.update({"authorization_details": response["authorization_details"]})
    if "scope" in response:
        args.update({"scope": response["scope"]})
    if not args:
        return authentication_error_redirect(
            jws_token=response["token"],
            error=response["error"],
            error_description=response["error_description"],
        )

    params = {"token": response["token"]}

    params.update(args)

    session["authorization_params"] = params

    print("\n-----Set auth params\n", session)

    # return redirect(url_get(response["url"], params))
    return redirect(cfgservice.service_url + "dynamic/preauth-form")
    # return response.content


@oidc.route("/oid4vp", methods=["GET"])
def oid4vp():

    url = "https://dev.verifier-backend.eudiw.dev/ui/presentations"
    payload = json.dumps(
        {
            "type": "vp_token",
            "nonce": "hiCV7lZi5qAeCy7NFzUWSR4iCfSmRb99HfIvCkPaCLc=",
            "presentation_definition": {
                "id": "32f54163-7166-48f1-93d8-ff217bdb0653",
                "input_descriptors": [
                    {
                        "id": "eu.europa.ec.eudi.pid.1",
                        "format": {
                            "mso_mdoc": {"alg": ["ES256", "ES384", "ES512", "EdDSA"]}
                        },
                        "name": "EUDI PID",
                        "purpose": "We need to verify your identity",
                        "constraints": {
                            "fields": [
                                {
                                    "path": [
                                        "$['eu.europa.ec.eudi.pid.1']['family_name']"
                                    ],
                                    "intent_to_retain": False,
                                },
                                {
                                    "path": [
                                        "$['eu.europa.ec.eudi.pid.1']['given_name']"
                                    ],
                                    "intent_to_retain": False,
                                },
                                {
                                    "path": [
                                        "$['eu.europa.ec.eudi.pid.1']['birth_date']"
                                    ],
                                    "intent_to_retain": False,
                                },
                                {
                                    "path": [
                                        "$['eu.europa.ec.eudi.pid.1']['age_over_18']"
                                    ],
                                    "intent_to_retain": False,
                                },
                                {
                                    "path": [
                                        "$['eu.europa.ec.eudi.pid.1']['issuing_authority']"
                                    ],
                                    "intent_to_retain": False,
                                },
                                {
                                    "path": [
                                        "$['eu.europa.ec.eudi.pid.1']['issuing_country']"
                                    ],
                                    "intent_to_retain": False,
                                },
                            ]
                        },
                    }
                ],
            },
        }
    )

    headers = {
        "Content-Type": "application/json",
    }

    response = requests.request("POST", url, headers=headers, data=payload).json()

    deeplink_url = (
        "eudi-openid4vp://dev.verifier-backend.eudiw.dev?client_id="
        + response["client_id"]
        + "&request_uri="
        + response["request_uri"]
    )

    # Generate QR code
    # img = qrcode.make("uri")
    # QRCode.print_ascii()

    qrcode = segno.make(deeplink_url)
    out = io.BytesIO()
    qrcode.save(out, kind="png", scale=3)

    """ qrcode.to_artistic(
        background=cfgtest.qr_png,
        target=out,
        kind="png",
        scale=4,
    ) """
    # qrcode.terminal()
    # qr_img_base64 = qrcode.png_data_uri(scale=4)

    qr_img_base64 = "data:image/png;base64," + base64.b64encode(out.getvalue()).decode(
        "utf-8"
    )

    return render_template(
        "openid/pid_login_qr_code.html",
        url_data=deeplink_url,
        qrcode=qr_img_base64,
        presentation_id=response["presentation_id"],
        redirect_url=cfgservice.service_url,
    )


>>>>>>> 251e63e5
@oidc.route("/pid_authorization")
def pid_authorization_get():

    presentation_id = request.args.get("presentation_id")

    url = (
        "https://dev.verifier-backend.eudiw.dev/ui/presentations/"
        + presentation_id
        + "?nonce=hiCV7lZi5qAeCy7NFzUWSR4iCfSmRb99HfIvCkPaCLc="
    )
    headers = {
        "Content-Type": "application/json",
    }

    response = requests.request("GET", url, headers=headers)
    if response.status_code != 200:
        error_msg = str(response.status_code)
        return jsonify({"error": error_msg}), 500
    else:
        data = {"message": "Sucess"}
        return jsonify({"message": data}), 200


@oidc.route("/auth_choice", methods=["GET"])
def auth_choice():
    token = request.args.get("token")

    supported_credencials = cfgservice.auth_method_supported_credencials
    pid_auth = True
    country_selection = True

    if "authorization_params" not in session:
        log.logger_info.info(
            "Authorization Params didn't exist in Authentication Choice"
        )
        return render_template(
            "misc/500.html",
            error="Invalid Authentication. No authorization details or scope found.",
        )

    authorization_params = session["authorization_params"]

    authorization_details = []
    if "authorization_details" in authorization_params:
        authorization_details.extend(
            json.loads(authorization_params["authorization_details"])
        )
    if "scope" in authorization_params:
        authorization_details.extend(scope2details(authorization_params["scope"]))

    credentials_requested = []
    for cred in authorization_details:
        if "credential_configuration_id" in cred:
            if cred["credential_configuration_id"] not in credentials_requested:
                credentials_requested.append(cred["credential_configuration_id"])
        elif "vct" in cred:
            if cred["vct"] not in credentials_requested:
                credentials_requested.append(cred["vct"])

    for cred in credentials_requested:
        if (
            cred in supported_credencials["PID_login"]
            and cred not in supported_credencials["country_selection"]
        ):
            country_selection = False
        elif (
            cred not in supported_credencials["PID_login"]
            and cred in supported_credencials["country_selection"]
        ):
            pid_auth = False

    error = ""
    if pid_auth == False and country_selection == False:
        error = "Combination of requested credentials is not valid!"

    return render_template(
        "misc/auth_method.html",
        pid_auth=pid_auth,
        country_selection=country_selection,
        error=error,
        redirect_url=log.service_url,
    )

    # return render_template("misc/auth_method.html")


@oidc.route("/token_service", methods=["POST"])
def token_service():

    # session_id = request.cookies.get("session")

    response = service_endpoint(current_app.server.get_endpoint("token"))

    return response


@oidc.route("/token", methods=["POST"])
def token():

    log.logger_info.info(
        "Token request data: "
        + str(request.form.to_dict())
        + " | Headers: "
        + str(dict(request.headers))
    )

    req_args = dict([(k, v) for k, v in request.form.items()])

    response = None

    if req_args["grant_type"] == "authorization_code":

        response = service_endpoint(current_app.server.get_endpoint("token"))

    elif (
        req_args["grant_type"] == "urn:ietf:params:oauth:grant-type:pre-authorized_code"
    ):

        if "pre-authorized_code" not in req_args or "tx_code" not in req_args:
            return make_response("invalid_request", 400)

        code = req_args["pre-authorized_code"]

        if code not in transaction_codes:
            error_message = {
                    "error": "invalid_request",
                    "description": "invalid or expired tx_code"
                }
            response = make_response(jsonify(error_message), 400)
            return response
        
        if req_args["tx_code"] != transaction_codes[code]["tx_code"]:
            error_message = {
                "error": "invalid_request",
                "description": "invalid tx_code"
            }
            response = make_response(jsonify(error_message), 400)
            return response
        
        
        url = cfgservice.service_url + "token_service"
        redirect_url = urllib.parse.quote(cfgservice.service_url) + "preauth-code"

        payload = (
            "grant_type=authorization_code&code="
            + code
            + "&redirect_uri="
            + redirect_url
            + "&client_id=ID&state=vFs5DfvJqoyHj7_dZs2JbdklePg6pMLsUHHmVIfobRw&code_verifier=FnWCRIhpJtl6IYwVVYB8gZkQsmvBVLfU4HQiABPopYQ6gvIZBwMrXg"
        )
        headers = {"Content-Type": "application/x-www-form-urlencoded"}

        response = requests.request("POST", url, headers=headers, data=payload)
        if response.status_code != 200:
            print("\n",str(response.json()),"\n")
            return make_response("invalid_request", 400)
<<<<<<< HEAD
        #response = response.json()
=======

        # response = response.json()
>>>>>>> 251e63e5
        log.logger_info.info("Token response: " + str(response.json()))

        transaction_codes.pop(code)
        return response.json()
<<<<<<< HEAD
    
    else: 
        return service_endpoint(current_app.server.get_endpoint("token"))
    
=======

    else:
        return make_response("invalid_request", 400)

>>>>>>> 251e63e5
    log.logger_info.info("Token response: " + str(json.loads(response.get_data())))

    return response


@oidc.route("/introspection", methods=["POST"])
def introspection_endpoint():
    return service_endpoint(current_app.server.get_endpoint("introspection"))


@oidc.route("/userinfo", methods=["GET", "POST"])
def userinfo():
    return service_endpoint(current_app.server.get_endpoint("userinfo"))


@oidc.route("/session", methods=["GET"])
def session_endpoint():
    return service_endpoint(current_app.server.get_endpoint("session"))


@oidc.route("/pushed_authorization", methods=["POST"])
def par_endpoint():
    return service_endpoint(current_app.server.get_endpoint("pushed_authorization"))


@oidc.route("/pushed_authorizationv2", methods=["POST"])
def par_endpointv2():

    log.logger_info.info(
        "Recieved Pushed Authorization request. Data: "
        + str(request.form.to_dict())
        + " | Headers: "
        + str(dict(request.headers))
    )

    redirect_uri = None
    try:
        redirect_uri = request.form["redirect_uri"]

        client_id = request.form["client_id"]
    except:
        log.logger_error.error("PAR: client_id or redirect_uri not found")
        if redirect_uri:
            return auth_error_redirect(
                redirect_uri, "invalid_request", "invalid parameters"
            )
        else:
            return make_response("PARv2 error", 400)

    client_secret = str(uuid.uuid4())
    session["redirect_uri"] = redirect_uri
    current_app.server.get_endpoint("registration").process_request_authorization(
        client_id=client_id, client_secret=client_secret, redirect_uri=redirect_uri
    )

    response = service_endpoint(current_app.server.get_endpoint("pushed_authorization"))

    log.logger_info.info(
        "PAR response for client_id "
        + client_id
        + " : "
        + str(json.loads(response.get_data()))
    )

    return response


@oidc.route("/credential", methods=["POST"])
def credential():

    if request.data:
        log.logger_info.info(
            "Credential request data: "
            + str(json.loads(request.data))
            + " | Headers: "
            + str(dict(request.headers))
        )

    _response = service_endpoint(current_app.server.get_endpoint("credential"))

    if isinstance(_response, Response):
        log.logger_info.info(
            "Credential response " + str(json.loads(_response.get_data()))
        )
        return _response

    if (
        "transaction_id" in _response
        and _response["transaction_id"] not in deferredRequests
    ):

        request_data = request.data
        request_headers = dict(request.headers)
        deferredRequests.update(
            {
                _response["transaction_id"]: {
                    "data": request_data,
                    "headers": request_headers,
                    "expires": datetime.now()
                    + timedelta(minutes=cfgservice.deffered_expiry),
                }
            }
        )

        log.logger_info.info("Credential response " + str(_response))

        return make_response(jsonify(_response), 202)

    log.logger_info.info("Credential response " + str(_response))
    return _response


@oidc.route("/batch_credential", methods=["POST"])
def batchCredential():
    log.logger_info.info(
        "Batch credential request data: "
        + str(json.loads(request.data))
        + " | Headers: "
        + str(dict(request.headers))
    )

    _response = service_endpoint(current_app.server.get_endpoint("credential"))

    if isinstance(_response, Response):
        log.logger_info.info(
            "Batch Credential response " + str(json.loads(_response.get_data()))
        )
        return _response

    if (
        "transaction_id" in _response
        and _response["transaction_id"] not in deferredRequests
    ):

        request_data = request.data
        request_headers = dict(request.headers)
        deferredRequests.update(
            {
                _response["transaction_id"]: {
                    "data": request_data,
                    "headers": request_headers,
                    "expires": datetime.now()
                    + timedelta(minutes=cfgservice.deffered_expiry),
                }
            }
        )

        log.logger_info.info("Batch credential response " + str(_response))
        return make_response(jsonify(_response), 202)

    log.logger_info.info("Batch credential response " + str(_response))

    return _response


@oidc.route("/notification", methods=["POST"])
def notification():
    log.logger_info.info(
        "Notification request data: "
        + str(json.loads(request.data))
        + " | Headers: "
        + str(dict(request.headers))
    )
    _resp = service_endpoint(current_app.server.get_endpoint("notification"))

    if isinstance(_resp, Response):
        log.logger_info.info("Notification response " + str(_resp))
        return _resp

    log.logger_info.info("Notification response " + str(_resp))

    return _resp


@oidc.route("/deferred_credential", methods=["POST"])
def deferred_credential():

    log.logger_info.info(
        "Deferred request data: "
        + str(json.loads(request.data))
        + " | Headers: "
        + str(dict(request.headers))
    )

    _resp = service_endpoint(current_app.server.get_endpoint("deferred_credential"))

    if isinstance(_resp, Response):
        log.logger_info.info("Deferred response " + str(json.loads(_resp.get_data())))
        return _resp

    log.logger_info.info("Deferred response " + str(_resp))

    return _resp


@oidc.route("credential_offer_choice", methods=["GET"])
def credential_offer():
    """Page for selecting credentials

    Loads credentials supported by EUDIW Issuer
    """
    credentialsSupported = oidc_metadata["credential_configurations_supported"]

    credentials = {"sd-jwt vc format": {}, "mdoc format": {}}

    for cred in credentialsSupported:
        credential = credentialsSupported[cred]

        if credential["format"] == "vc+sd-jwt":
            # if credential["scope"] == "eu.europa.ec.eudiw.pid.1":
            credentials["sd-jwt vc format"].update(
                # {"Personal Identification Data": cred}
                {cred: cred}
            )

            """ elif credential["scope"] == "org.iso.18013.5.1.mDL":
                credentials["sd-jwt vc format"].update(
                    {"Mobile Driver's Licence": cred}
                ) """

        if credential["format"] == "mso_mdoc":
            # if credential["scope"] == "eu.europa.ec.eudiw.pid.1":
            credentials["mdoc format"].update(
                {cred: cred}
                # {"Personal Identification Data": cred}
            )

            """ elif credential["scope"] == "org.iso.18013.5.1.mDL":
                credentials["mdoc format"].update({"Mobile Driver's Licence": cred}) """

    return render_template(
        "openid/credential_offer.html",
        cred=credentials,
        redirect_url=cfgservice.service_url,
        credential_offer_URI="openid-credential-offer://",
    )


@oidc.route("/test_dump", methods=["GET", "POST"])
def dump_test():
    _store = current_app.server.context.dump()
    
    print("\n------Store-----\n", _store)
    print("\n------Store type-----\n", type(_store))
    
    json_string = json.dumps(_store, indent=4)
    
    with open("data.json", "w") as json_file:
        json_file.write(json_string)
    return "dump"

@oidc.route("/test_load", methods=["GET", "POST"])
def load_test():
    print("load_test\n")
    with open("data.json", "r") as json_file:
    # Load the JSON data from the file
        data = json.loads(json_file.read())
        print("\n-----Data-----\n",data)
        current_app.server.context.load(data)

    return "load"

@oidc.route("/credential_offer", methods=["GET", "POST"])
def credentialOffer():

    credentialsSupported = oidc_metadata["credential_configurations_supported"]
    auth_choice=request.form.get("Authorization Code Grant")
    form_keys = request.form.keys()
    credential_offer_URI = request.form.get("credential_offer_URI")


    if "proceed" in form_keys:
        form = list(form_keys)
        form.remove("proceed")
        form.remove("credential_offer_URI")
        form.remove("Authorization Code Grant")
        all_exist = all(credential in credentialsSupported for credential in form)

        if all_exist:
<<<<<<< HEAD
            credentials_id=form
            session["credentials_id"]=credentials_id
            credentials_id_list = json.dumps(form)
            if auth_choice =="pre_auth_code":
                session["credential_offer_URI"] = credential_offer_URI
                return redirect(url_for('preauth.preauthRed', credentials_id=credentials_id_list))
            
            else:
                
                credential_offer = {
                    "credential_issuer": cfgservice.service_url[:-1],
                    "credential_configuration_ids": credentials_id,
                    "grants" : {
                        "authorization_code" : {}
                    }
                }

                # create URI
                json_string = json.dumps(credential_offer)
=======
            credentials_id = form

            credential_offer = {
                "credential_issuer": cfgservice.service_url[:-1],
                "credential_configuration_ids": credentials_id,
                "grants": {"authorization_code": {}},
            }

            # create URI
            json_string = json.dumps(credential_offer)

            uri = (
                f"{credential_offer_URI}credential_offer?credential_offer="
                + urllib.parse.quote(json_string, safe=":/")
            )

            # Generate QR code
            # img = qrcode.make("uri")
            # QRCode.print_ascii()

            qrcode = segno.make(uri)
            out = io.BytesIO()
            qrcode.save(out, kind="png", scale=3)

            """ qrcode.to_artistic(
                background=cfgtest.qr_png,
                target=out,
                kind="png",
                scale=4,
            ) """
            # qrcode.terminal()
            # qr_img_base64 = qrcode.png_data_uri(scale=4)

            qr_img_base64 = "data:image/png;base64," + base64.b64encode(
                out.getvalue()
            ).decode("utf-8")

            return render_template(
                "openid/credential_offer_qr_code.html",
                wallet_dev="https://tester.issuer.eudiw.dev/credential_offer"
                + "?credential_offer="
                + json.dumps(credential_offer),
                url_data=uri,
                qrcode=qr_img_base64,
            )
>>>>>>> 251e63e5

                uri = f"{credential_offer_URI}credential_offer?credential_offer=" + urllib.parse.quote(
                    json_string, safe=":/"
                )

<<<<<<< HEAD
                # Generate QR code
                # img = qrcode.make("uri")
                # QRCode.print_ascii()

                qrcode = segno.make(uri)
                out = io.BytesIO()
                qrcode.save(out, kind='png', scale=3)
=======

@oidc.route("/preauth-code", methods=["GET"])
def preauthCode():
    code = request.args.get("code")

    credential_offer = {
        "credential_issuer": cfgservice.service_url,
        "credential_configuration_ids": ["eu.europa.ec.eudi.loyalty_mdoc"],
        "grants": {
            "urn:ietf:params:oauth:grant-type:pre-authorized_code": {
                "pre-authorized_code": code
            }
        },
    }
>>>>>>> 251e63e5

                """ qrcode.to_artistic(
                    background=cfgtest.qr_png,
                    target=out,
                    kind="png",
                    scale=4,
                ) """
                # qrcode.terminal()
                # qr_img_base64 = qrcode.png_data_uri(scale=4)

                qr_img_base64 = "data:image/png;base64," + base64.b64encode(
                    out.getvalue()
                ).decode("utf-8")

                wallet_url = cfgservice.wallet_test_url + "credential_offer"
            
                return render_template(
                    "openid/credential_offer_qr_code.html",
                    wallet_dev= wallet_url + "?credential_offer=" + json.dumps(credential_offer),
                    url_data=uri,
                    qrcode=qr_img_base64,
                )

<<<<<<< HEAD
    else:
        return redirect(cfgservice.service_url + "credential_offer_choice")
    


@oidc.route("/testgetauth", methods=["GET"])
=======
    qrcode = segno.make(uri)
    out = io.BytesIO()
    qrcode.save(out, kind="png", scale=2)

    # print(qrcode.terminal(compact=True))

    """ qrcode.to_artistic(
        background=cfgtest.qr_png,
        target=out,
        kind="png",
        scale=2,
    ) """

    # qrcode.terminal()
    # qr_img_base64 = qrcode.png_data_uri(scale=4)

    qr_img_base64 = "data:image/png;base64," + base64.b64encode(out.getvalue()).decode(
        "utf-8"
    )

    return render_template(
        "openid/credential_offer_qr_code.html",
        wallet_dev="https://tester.issuer.eudiw.dev/redirect_preauth" + "?code=" + code,
        url_data=uri,
        qrcode=qr_img_base64,
    )


""" @oidc.route("/testgetauth", methods=["GET"])
>>>>>>> 251e63e5
def testget():
    if "error" in request.args:
        response = (
            request.args.get("error") + "\n" + request.args.get("error_description")
        )
        return response
    else:
        return request.args.get("code")


IGNORE = ["cookie", "user-agent"]


def service_endpoint(endpoint):
    _log = current_app.logger
    _log.info('At the "{}" endpoint'.format(endpoint.name))

    http_info = {
        "headers": {
            k: v for k, v in request.headers.items(lower=True) if k not in IGNORE
        },
        "method": request.method,
        "url": request.url,
        # name is not unique
        "cookie": [{"name": k, "value": v} for k, v in request.cookies.items()],
    }
    _log.info(f"http_info: {http_info}")

    if endpoint.name == "credential":
        try:
            accessToken = http_info["headers"]["authorization"][7:]
            req_args = request.json
            req_args["access_token"] = accessToken
            req_args["oidc_config"] = cfgoidc
            req_args["aud"] = cfgservice.service_url[:-1]
            args = endpoint.process_request(req_args)
            if "response_args" in args:
                if "error" in args["response_args"]:
                    return (
                        jsonify(args["response_args"]),
                        400,
                        {"Content-Type": "application/json"},
                    )
                response = args["response_args"]
            else:
                if isinstance(args, ResponseMessage) and "error" in args:
                    _log.info("Error response: {}".format(args))
                    response = make_response(args.to_json(), 400)
                else:
                    response = do_response(endpoint, args, **args)
            return response
        except Exception as err:
            message = traceback.format_exception(*sys.exc_info())
            _log.error(message)
            err_msg = ResponseMessage(
                error="invalid_request", error_description=str(err)
            )
            return make_response(err_msg.to_json(), 400)

    if endpoint.name == "notification":
        try:
            accessToken = http_info["headers"]["authorization"][7:]
            req_args = request.json
            req_args["access_token"] = accessToken
            req_args["oidc_config"] = cfgoidc
            _resp = endpoint.process_request(req_args)

            if isinstance(_resp, ResponseMessage) and "error" in _resp:
                _log.info("Error response: {}".format(_resp))
                _resp = make_response(_resp.to_json(), 400)

        except Exception as err:
            _log.error(err)
            return make_response(
                json.dumps({"error": "invalid_request", "error_description": str(err)}),
                400,
            )

        return _resp

    if endpoint.name == "deferred_credential":
        try:
            accessToken = http_info["headers"]["authorization"][7:]
            req_args = request.json
            req_args["access_token"] = accessToken
            req_args["oidc_config"] = cfgoidc
            args = endpoint.process_request(req_args)
            if "response_args" in args:
                if "error" in args["response_args"]:
                    return (
                        jsonify(args["response_args"]),
                        400,
                        {"Content-Type": "application/json"},
                    )
                response = args["response_args"]
            else:
                if isinstance(args, ResponseMessage) and "error" in args:
                    _log.info("Error response: {}".format(args))
                    response = make_response(args.to_json(), 400)
                else:
                    response = do_response(endpoint, args, **args)
            return response

        except Exception as err:
            _log.error(err)
            return make_response(
                json.dumps({"error": "invalid_request", "error_description": str(err)}),
                400,
            )

    if request.method == "GET":
        try:
            args = request.args.to_dict()
            if "client_id" in args:
                args["client_id"] = args["client_id"].split(".")[0]
            req_args = endpoint.parse_request(args, http_info=http_info)
        except ClientAuthenticationError as err:
            _log.error(err)
            return make_response(
                json.dumps(
                    {"error": "unauthorized_client", "error_description": str(err)}
                ),
                401,
            )
        except Exception as err:
            _log.error(err)
            return make_response(
                json.dumps({"error": "invalid_request", "error_description": str(err)}),
                400,
            )
    else:
        if request.data:
            if isinstance(request.data, str):
                req_args = request.data
            else:
                req_args = request.data.decode()
        else:
            req_args = dict([(k, v) for k, v in request.form.items()])
        try:
            req_args = endpoint.parse_request(req_args, http_info=http_info)
        except Exception as err:
            _log.error(err)
            err_msg = ResponseMessage(
                error="invalid_request", error_description=str(err)
            )
            return make_response(err_msg.to_json(), 400)

    if isinstance(req_args, ResponseMessage) and "error" in req_args:
        _log.info("Error response: {}".format(req_args))
        _resp = make_response(req_args.to_json(), 400)
        if request.method == "POST":
            _resp.headers["Content-type"] = "application/json"
        return _resp
    try:
        _log.info("request: {}".format(req_args))
        if isinstance(endpoint, Token):
            args = endpoint.process_request(
                AccessTokenRequest(**req_args), http_info=http_info
            )
        else:
            args = endpoint.process_request(
                request=req_args, http_info=http_info, oidc_config=cfgoidc
            )
    except Exception as err:
        message = traceback.format_exception(*sys.exc_info())
        _log.error(message)
        err_msg = ResponseMessage(error="invalid_request", error_description=str(err))
        return make_response(err_msg.to_json(), 400)

    # _log.info("Response args: {}".format(args))

    # "pushed_authorization"
    if (
        endpoint.name == "pushed_authorization"
        and "http_response" in args
        and "request_uri" in args["http_response"]
        and "expires_in" in args["http_response"]
    ):
        parRequests[args["http_response"]["request_uri"]] = {
            "req_args": req_args.to_dict(),
            "expires": args["http_response"]["expires_in"]
            + int(datetime.timestamp(datetime.now())),
        }

        print("\n--------parRequests-----\n", parRequests[args["http_response"]["request_uri"]])

    if "redirect_location" in args:
        return redirect(args["redirect_location"])
    if "http_response" in args:
        return make_response(args["http_response"], 200)

    response = do_response(endpoint, req_args, **args)
    return response


@oidc.errorhandler(werkzeug.exceptions.BadRequest)
def handle_bad_request(e):
<<<<<<< HEAD
    return "bad request!", 400
=======
    return "bad request!", 400


################################################
## To be moved to a file with scheduled jobs

scheduler_call = 30  # scheduled periodic job will be called every scheduler_call seconds (should be 300; 30 for debug)


def clear_par():
    """Function to clear parRequests"""
    now = int(datetime.timestamp(datetime.now()))
    print("Job scheduled: clear_par() at " + str(now))

    for uri in parRequests.copy():
        expire_time = parRequests[uri]["expires"]
        if now > expire_time:
            parRequests.pop(uri)
            print(
                "Job scheduled: clear_par: "
                + uri
                + " eliminado. "
                + str(now)
                + " > "
                + str(expire_time)
            )
        else:
            print(
                "Job scheduled: clear_par: "
                + uri
                + " não eliminado. "
                + str(now)
                + " < "
                + str(expire_time)
            )

    for req in deferredRequests.copy():

        if datetime.now() > deferredRequests[req]["expires"]:
            print("\n-------Deferred expired-----\n")
            deferredRequests.pop(req)
        else:
            request_data = json.loads(deferredRequests[req]["data"])
            request_data.update({"transaction_id": req})
            request_data = json.dumps(request_data)
            request_headers = deferredRequests[req]["headers"]

            response = requests.post(
                cfgservice.service_url + "credential",
                data=request_data,
                headers=request_headers,
            )
            response_data = response.json()

            if response.status_code == 200:
                if (
                    "credential" in response_data
                    or "credential_responses" in response_data
                ):
                    deferredRequests.pop(req)


def run_scheduler():
    print("Run scheduler.")
    threading.Timer(scheduler_call, run_scheduler).start()
    clear_par()


run_scheduler()
>>>>>>> 251e63e5
<|MERGE_RESOLUTION|>--- conflicted
+++ resolved
@@ -34,20 +34,9 @@
 import urllib.parse
 import segno
 
-<<<<<<< HEAD
+
 from flask import Blueprint, jsonify, Response, request, session, current_app, redirect, render_template, url_for
-=======
-from flask import (
-    Blueprint,
-    jsonify,
-    Response,
-    request,
-    session,
-    current_app,
-    redirect,
-    render_template,
-)
->>>>>>> 251e63e5
+
 from flask.helpers import make_response, send_from_directory
 import os
 
@@ -451,180 +440,6 @@
 
     return redirect(response["url"])
 
-<<<<<<< HEAD
-=======
-
-@oidc.route("/authorization-preauth", methods=["GET"])
-def authorizationpre():
-
-    try:
-        request_uri = request.args.get("request_uri")
-    except:
-        log.logger_error.error("Pre authorization request_uri not found")
-        return make_response("Authorization error", 400)
-
-    if not request_uri in parRequests:  # unknow request_uri => return error
-        # needs to be changed to an appropriate error message, and need to be logged
-        return service_endpoint(current_app.server.get_endpoint("authorization"))
-
-    par_args = parRequests[request_uri]["req_args"]
-
-    if "scope" not in par_args:
-        par_args["scope"] = "openid"
-
-    url = (
-        cfgservice.service_url
-        + "authorization?redirect_uri="
-        + par_args["redirect_uri"]
-        + "&response_type="
-        + par_args["response_type"]
-        + "&scope="
-        + par_args["scope"]
-        + "&client_id="
-        + par_args["client_id"]
-        + "&request_uri="
-        + request_uri
-    )
-
-    payload = {}
-    headers = {}
-    response = requests.request("GET", url, headers=headers, data=payload).json()
-
-    print("\n-----before params\n")
-
-    args = {}
-    if "authorization_details" in response:
-        args.update({"authorization_details": response["authorization_details"]})
-    if "scope" in response:
-        args.update({"scope": response["scope"]})
-    if not args:
-        return authentication_error_redirect(
-            jws_token=response["token"],
-            error=response["error"],
-            error_description=response["error_description"],
-        )
-
-    params = {"token": response["token"]}
-
-    params.update(args)
-
-    session["authorization_params"] = params
-
-    print("\n-----Set auth params\n", session)
-
-    # return redirect(url_get(response["url"], params))
-    return redirect(cfgservice.service_url + "dynamic/preauth-form")
-    # return response.content
-
-
-@oidc.route("/oid4vp", methods=["GET"])
-def oid4vp():
-
-    url = "https://dev.verifier-backend.eudiw.dev/ui/presentations"
-    payload = json.dumps(
-        {
-            "type": "vp_token",
-            "nonce": "hiCV7lZi5qAeCy7NFzUWSR4iCfSmRb99HfIvCkPaCLc=",
-            "presentation_definition": {
-                "id": "32f54163-7166-48f1-93d8-ff217bdb0653",
-                "input_descriptors": [
-                    {
-                        "id": "eu.europa.ec.eudi.pid.1",
-                        "format": {
-                            "mso_mdoc": {"alg": ["ES256", "ES384", "ES512", "EdDSA"]}
-                        },
-                        "name": "EUDI PID",
-                        "purpose": "We need to verify your identity",
-                        "constraints": {
-                            "fields": [
-                                {
-                                    "path": [
-                                        "$['eu.europa.ec.eudi.pid.1']['family_name']"
-                                    ],
-                                    "intent_to_retain": False,
-                                },
-                                {
-                                    "path": [
-                                        "$['eu.europa.ec.eudi.pid.1']['given_name']"
-                                    ],
-                                    "intent_to_retain": False,
-                                },
-                                {
-                                    "path": [
-                                        "$['eu.europa.ec.eudi.pid.1']['birth_date']"
-                                    ],
-                                    "intent_to_retain": False,
-                                },
-                                {
-                                    "path": [
-                                        "$['eu.europa.ec.eudi.pid.1']['age_over_18']"
-                                    ],
-                                    "intent_to_retain": False,
-                                },
-                                {
-                                    "path": [
-                                        "$['eu.europa.ec.eudi.pid.1']['issuing_authority']"
-                                    ],
-                                    "intent_to_retain": False,
-                                },
-                                {
-                                    "path": [
-                                        "$['eu.europa.ec.eudi.pid.1']['issuing_country']"
-                                    ],
-                                    "intent_to_retain": False,
-                                },
-                            ]
-                        },
-                    }
-                ],
-            },
-        }
-    )
-
-    headers = {
-        "Content-Type": "application/json",
-    }
-
-    response = requests.request("POST", url, headers=headers, data=payload).json()
-
-    deeplink_url = (
-        "eudi-openid4vp://dev.verifier-backend.eudiw.dev?client_id="
-        + response["client_id"]
-        + "&request_uri="
-        + response["request_uri"]
-    )
-
-    # Generate QR code
-    # img = qrcode.make("uri")
-    # QRCode.print_ascii()
-
-    qrcode = segno.make(deeplink_url)
-    out = io.BytesIO()
-    qrcode.save(out, kind="png", scale=3)
-
-    """ qrcode.to_artistic(
-        background=cfgtest.qr_png,
-        target=out,
-        kind="png",
-        scale=4,
-    ) """
-    # qrcode.terminal()
-    # qr_img_base64 = qrcode.png_data_uri(scale=4)
-
-    qr_img_base64 = "data:image/png;base64," + base64.b64encode(out.getvalue()).decode(
-        "utf-8"
-    )
-
-    return render_template(
-        "openid/pid_login_qr_code.html",
-        url_data=deeplink_url,
-        qrcode=qr_img_base64,
-        presentation_id=response["presentation_id"],
-        redirect_url=cfgservice.service_url,
-    )
-
-
->>>>>>> 251e63e5
 @oidc.route("/pid_authorization")
 def pid_authorization_get():
 
@@ -781,27 +596,17 @@
         if response.status_code != 200:
             print("\n",str(response.json()),"\n")
             return make_response("invalid_request", 400)
-<<<<<<< HEAD
+
         #response = response.json()
-=======
-
-        # response = response.json()
->>>>>>> 251e63e5
+
         log.logger_info.info("Token response: " + str(response.json()))
 
         transaction_codes.pop(code)
         return response.json()
-<<<<<<< HEAD
     
     else: 
         return service_endpoint(current_app.server.get_endpoint("token"))
     
-=======
-
-    else:
-        return make_response("invalid_request", 400)
-
->>>>>>> 251e63e5
     log.logger_info.info("Token response: " + str(json.loads(response.get_data())))
 
     return response
@@ -1081,7 +886,6 @@
         all_exist = all(credential in credentialsSupported for credential in form)
 
         if all_exist:
-<<<<<<< HEAD
             credentials_id=form
             session["credentials_id"]=credentials_id
             credentials_id_list = json.dumps(form)
@@ -1101,59 +905,12 @@
 
                 # create URI
                 json_string = json.dumps(credential_offer)
-=======
-            credentials_id = form
-
-            credential_offer = {
-                "credential_issuer": cfgservice.service_url[:-1],
-                "credential_configuration_ids": credentials_id,
-                "grants": {"authorization_code": {}},
-            }
-
-            # create URI
-            json_string = json.dumps(credential_offer)
-
-            uri = (
-                f"{credential_offer_URI}credential_offer?credential_offer="
-                + urllib.parse.quote(json_string, safe=":/")
-            )
-
-            # Generate QR code
-            # img = qrcode.make("uri")
-            # QRCode.print_ascii()
-
-            qrcode = segno.make(uri)
-            out = io.BytesIO()
-            qrcode.save(out, kind="png", scale=3)
-
-            """ qrcode.to_artistic(
-                background=cfgtest.qr_png,
-                target=out,
-                kind="png",
-                scale=4,
-            ) """
-            # qrcode.terminal()
-            # qr_img_base64 = qrcode.png_data_uri(scale=4)
-
-            qr_img_base64 = "data:image/png;base64," + base64.b64encode(
-                out.getvalue()
-            ).decode("utf-8")
-
-            return render_template(
-                "openid/credential_offer_qr_code.html",
-                wallet_dev="https://tester.issuer.eudiw.dev/credential_offer"
-                + "?credential_offer="
-                + json.dumps(credential_offer),
-                url_data=uri,
-                qrcode=qr_img_base64,
-            )
->>>>>>> 251e63e5
+
 
                 uri = f"{credential_offer_URI}credential_offer?credential_offer=" + urllib.parse.quote(
                     json_string, safe=":/"
                 )
 
-<<<<<<< HEAD
                 # Generate QR code
                 # img = qrcode.make("uri")
                 # QRCode.print_ascii()
@@ -1161,22 +918,7 @@
                 qrcode = segno.make(uri)
                 out = io.BytesIO()
                 qrcode.save(out, kind='png', scale=3)
-=======
-
-@oidc.route("/preauth-code", methods=["GET"])
-def preauthCode():
-    code = request.args.get("code")
-
-    credential_offer = {
-        "credential_issuer": cfgservice.service_url,
-        "credential_configuration_ids": ["eu.europa.ec.eudi.loyalty_mdoc"],
-        "grants": {
-            "urn:ietf:params:oauth:grant-type:pre-authorized_code": {
-                "pre-authorized_code": code
-            }
-        },
-    }
->>>>>>> 251e63e5
+
 
                 """ qrcode.to_artistic(
                     background=cfgtest.qr_png,
@@ -1200,44 +942,12 @@
                     qrcode=qr_img_base64,
                 )
 
-<<<<<<< HEAD
     else:
         return redirect(cfgservice.service_url + "credential_offer_choice")
     
 
 
 @oidc.route("/testgetauth", methods=["GET"])
-=======
-    qrcode = segno.make(uri)
-    out = io.BytesIO()
-    qrcode.save(out, kind="png", scale=2)
-
-    # print(qrcode.terminal(compact=True))
-
-    """ qrcode.to_artistic(
-        background=cfgtest.qr_png,
-        target=out,
-        kind="png",
-        scale=2,
-    ) """
-
-    # qrcode.terminal()
-    # qr_img_base64 = qrcode.png_data_uri(scale=4)
-
-    qr_img_base64 = "data:image/png;base64," + base64.b64encode(out.getvalue()).decode(
-        "utf-8"
-    )
-
-    return render_template(
-        "openid/credential_offer_qr_code.html",
-        wallet_dev="https://tester.issuer.eudiw.dev/redirect_preauth" + "?code=" + code,
-        url_data=uri,
-        qrcode=qr_img_base64,
-    )
-
-
-""" @oidc.route("/testgetauth", methods=["GET"])
->>>>>>> 251e63e5
 def testget():
     if "error" in request.args:
         response = (
@@ -1435,76 +1145,4 @@
 
 @oidc.errorhandler(werkzeug.exceptions.BadRequest)
 def handle_bad_request(e):
-<<<<<<< HEAD
-    return "bad request!", 400
-=======
-    return "bad request!", 400
-
-
-################################################
-## To be moved to a file with scheduled jobs
-
-scheduler_call = 30  # scheduled periodic job will be called every scheduler_call seconds (should be 300; 30 for debug)
-
-
-def clear_par():
-    """Function to clear parRequests"""
-    now = int(datetime.timestamp(datetime.now()))
-    print("Job scheduled: clear_par() at " + str(now))
-
-    for uri in parRequests.copy():
-        expire_time = parRequests[uri]["expires"]
-        if now > expire_time:
-            parRequests.pop(uri)
-            print(
-                "Job scheduled: clear_par: "
-                + uri
-                + " eliminado. "
-                + str(now)
-                + " > "
-                + str(expire_time)
-            )
-        else:
-            print(
-                "Job scheduled: clear_par: "
-                + uri
-                + " não eliminado. "
-                + str(now)
-                + " < "
-                + str(expire_time)
-            )
-
-    for req in deferredRequests.copy():
-
-        if datetime.now() > deferredRequests[req]["expires"]:
-            print("\n-------Deferred expired-----\n")
-            deferredRequests.pop(req)
-        else:
-            request_data = json.loads(deferredRequests[req]["data"])
-            request_data.update({"transaction_id": req})
-            request_data = json.dumps(request_data)
-            request_headers = deferredRequests[req]["headers"]
-
-            response = requests.post(
-                cfgservice.service_url + "credential",
-                data=request_data,
-                headers=request_headers,
-            )
-            response_data = response.json()
-
-            if response.status_code == 200:
-                if (
-                    "credential" in response_data
-                    or "credential_responses" in response_data
-                ):
-                    deferredRequests.pop(req)
-
-
-def run_scheduler():
-    print("Run scheduler.")
-    threading.Timer(scheduler_call, run_scheduler).start()
-    clear_par()
-
-
-run_scheduler()
->>>>>>> 251e63e5
+    return "bad request!", 400