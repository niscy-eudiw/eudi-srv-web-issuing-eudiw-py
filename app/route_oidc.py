--- conflicted
+++ resolved
@@ -17,6 +17,7 @@
 ###############################################################################
 """
 The PID Issuer Web service is a component of the PID Provider backend.
+The PID Issuer Web service is a component of the PID Provider backend.
 Its main goal is to issue the PID and MDL in cbor/mdoc (ISO 18013-5 mdoc) and SD-JWT format.
 
 
@@ -56,17 +57,6 @@
 
 import werkzeug
 
-<<<<<<< HEAD
-=======
-from idpyoidc.server.exception import FailedAuthentication, ClientAuthenticationError
-from idpyoidc.server.oidc.token import Token
-from app.misc import (
-    auth_error_redirect,
-    authentication_error_redirect,
-    scope2details,
-    vct2id,
-)
->>>>>>> 116f6481
 
 from datetime import datetime, timedelta
 
@@ -82,16 +72,6 @@
 
 # variable for PAR requests
 from app.data_management import (
-<<<<<<< HEAD
-=======
-    getSessionId_accessToken,
-    parRequests,
-    transaction_codes,
-    deferredRequests,
-    session_ids,
-    getSessionId_requestUri,
-    getSessionId_authCode,
->>>>>>> 116f6481
     credential_offer_references,
 )
 
@@ -145,15 +125,9 @@
             resp.headers[key] = value
 
         return resp
-<<<<<<< HEAD
     if service == "openid-credential-issuer2":
         info = {
             "response": oidc_metadata,
-=======
-    elif service == "oauth-authorization-server":
-        info = {
-            "response": openid_metadata,
->>>>>>> 116f6481
             "http_headers": [
                 ("Content-type", "application/json"),
                 ("Pragma", "no-cache"),
@@ -168,13 +142,7 @@
             resp.headers[key] = value
 
         return resp
-<<<<<<< HEAD
     elif service == "oauth-authorization-server":
-=======
-
-    elif service == "openid-configuration":
-        # _endpoint = current_app.server.get_endpoint("provider_config")
->>>>>>> 116f6481
         info = {
             "response": openid_metadata,
             "http_headers": [
@@ -211,60 +179,13 @@
         return resp
 
     else:
-<<<<<<< HEAD
         return make_response("Not supported", 400)
-=======
-        return service_endpoint(current_app.server.get_endpoint("registration_read"))
-
-
-@oidc.route("/authorization", methods=["GET"])
-def authorization():
-    return service_endpoint(current_app.server.get_endpoint("authorization"))
-
-
-# @oidc.route("/authorizationV2", methods=["GET"])
-def authorizationv2(
-    client_id,
-    redirect_uri,
-    response_type,
-    scope=None,
-    code_challenge_method=None,
-    code_challenge=None,
-    authorization_details=None,
-    state=None,
-):
-
-    client_secret = str(uuid.uuid4())
-
-    current_app.server.get_endpoint("registration").process_request_authorization(
-        client_id=client_id, client_secret=client_secret, redirect_uri=redirect_uri
-    )
-
-    # return service_endpoint(current_app.server.get_endpoint("authorization"))
-    url = (
-        cfgservice.service_url
-        + "authorization?redirect_uri="
-        + redirect_uri
-        + "&response_type="
-        + response_type
-        + "&client_id="
-        + client_id
-    )
->>>>>>> 116f6481
 
 
 @oidc.route("/auth_choice", methods=["GET"])
 def auth_choice():
 
-<<<<<<< HEAD
     print("\nauth_choice: ", request.args)
-=======
-    if code_challenge and code_challenge_method:
-        url = f"{url}&code_challenge={code_challenge}&code_challenge_method={code_challenge_method}"
-
-    if state:
-        url = f"{url}&state={state}"
->>>>>>> 116f6481
 
     token = request.args.get("token")
     print("\nauth_choice 1")
@@ -298,7 +219,6 @@
     if authorization_details_str:
         print("\nauth_choice 9")
         try:
-<<<<<<< HEAD
             decoded_string = urllib.parse.unquote(authorization_details_str)
 
             authorization_details = json.loads(json.loads(decoded_string))
@@ -314,28 +234,6 @@
         authorization_details.extend(
             scope2details(scope_elements)
         )  # authorization_params["scope"]
-=======
-            client_id = request.args.get("client_id")
-            redirect_uri = request.args.get("redirect_uri")
-            response_type = request.args.get("response_type")
-            scope = request.args.get("scope")
-            code_challenge_method = request.args.get("code_challenge_method")
-            code_challenge = request.args.get("code_challenge")
-            authorization_details = request.args.get("authorization_details")
-            state = request.args.get("state")
-        except:
-            return make_response("Authorization v2 error", 400)
-        return authorizationv2(
-            client_id,
-            redirect_uri,
-            response_type,
-            scope,
-            code_challenge_method,
-            code_challenge,
-            authorization_details,
-            state,
-        )
->>>>>>> 116f6481
 
         credential_configuration_id = scope.replace("openid", "").strip()
 
@@ -540,22 +438,10 @@
             credential_request["proof"]["proof_type"] == "jwt"
             and "jwt" not in credential_request["proof"]
         ):
-<<<<<<< HEAD
             return jsonify({"error": "invalid_proof"}), 400
-=======
-            pid_auth = False
-
-        elif (
-            cred not in supported_credencials["PID_login"]
-            and cred not in supported_credencials["country_selection"]
-        ):
-            country_selection = False
-            pid_auth = False
->>>>>>> 116f6481
 
     return credential_request
 
-<<<<<<< HEAD
 
 import jwt
 
@@ -569,11 +455,6 @@
     jwk = jwt_decoded["jwk"]
 
     return pKfromJWK(jwk)
-=======
-    error = ""
-    if pid_auth == False and country_selection == False:
-        error = "Combination of requested credentials is not valid!"
->>>>>>> 116f6481
 
 
 def pKfromJWK(jwk):
@@ -764,7 +645,6 @@
     return _response
 
 
-<<<<<<< HEAD
 def decrypt_jwe_credential_request(jwt_token):
     """
     Decrypt JWE credential request using the PEM private key.
@@ -778,27 +658,6 @@
             pem_private_key = key_file.read()
 
         private_key = jwk.JWK.from_pem(pem_private_key.encode("utf-8"))
-=======
-    elif req_args["grant_type"] == "refresh_token":
-
-        response = service_endpoint(current_app.server.get_endpoint("token"))
-
-        response_json = json.loads(response.get_data())
-
-        if "access_token" in response_json:
-            session_id = str(uuid.uuid4())
-            session_ids.update(
-                {session_id: {"expires": datetime.now() + timedelta(minutes=60)}}
-            )
-
-            session_ids[session_id]["access_token"] = response_json["access_token"]
-
-    else:
-
-        cfgservice.app_logger.info(
-            "Token response: " + str(json.loads(response.get_data()))
-        )
->>>>>>> 116f6481
 
         jwe_token = jwe.JWE()
         jwe_token.deserialize(jwt_token)
@@ -937,21 +796,10 @@
             credential_response=_response,
         )
 
-<<<<<<< HEAD
         print("\nresponse: ", _response)
         cfgservice.app_logger.info(
             f", Session ID: {session_id}, Credential encrypted response, Payload: {_response.data.decode('utf-8')}"
         )
-=======
-        """ cfgservice.app_logger.info(
-            ", Session ID: "
-            + session_id
-            + ", "
-            + "Credential response, Payload: "
-            + response_str
-        ) """
-        return _response
->>>>>>> 116f6481
 
         if _response.status_code != 200:
             return _response
@@ -967,21 +815,10 @@
     if is_deferred:
         return _response, 202
 
-<<<<<<< HEAD
     cfgservice.app_logger.info(
         f", Session ID: {session_id}, Credential Issuance Succesfull"
     )
     return _response, 200
-=======
-    """ cfgservice.app_logger.info(
-        ", Session ID: "
-        + session_id
-        + ", "
-        + "Credential response, Payload: "
-        + str(_response)
-    ) """
-    return _response
->>>>>>> 116f6481
 
 
 @oidc.route("/notification", methods=["POST"])
@@ -1026,7 +863,6 @@
 
 
 from app.data_management import clear_par
-
 
 
 @oidc.route("/nonce", methods=["POST"])
@@ -1075,7 +911,6 @@
     if content_type == "application/jwt":
         jwt_token = request.get_data(as_text=True)
 
-<<<<<<< HEAD
         cfgservice.app_logger.info(
             f", Started Credential Request (JWT), Token: {jwt_token}"
         )
@@ -1103,13 +938,6 @@
     cfgservice.app_logger.info(
         f", Started Deferred Request, Transaction ID: {deferred_transaction_id}"
     )
-=======
-    if isinstance(_resp, Response):
-        cfgservice.app_logger.info("Nonce response, Payload: " + str(_resp))
-        return _resp
-
-    cfgservice.app_logger.info("Nonce response, Payload: " + str(_resp))
->>>>>>> 116f6481
 
     # Get the Authorization header from the request
     auth_header = request.headers.get("Authorization")
@@ -1415,6 +1243,15 @@
                         }
                     }
                 )
+                credential_offer_references.update(
+                    {
+                        reference_id: {
+                            "credential_offer": credential_offer,
+                            "expires": datetime.now()
+                            + timedelta(minutes=cfgservice.form_expiry),
+                        }
+                    }
+                )
 
                 # create URI
                 json_string = json.dumps(credential_offer)
@@ -1475,7 +1312,6 @@
             return redirect(cfgservice.service_url + "credential_offer_choice")
 
 
-
 @oidc.route("/credential-offer-reference/<string:reference_id>", methods=["GET"])
 def offer_reference(reference_id):
     return credential_offer_references[reference_id]["credential_offer"]
@@ -1495,224 +1331,6 @@
 IGNORE = ["cookie", "user-agent"]
 
 
-<<<<<<< HEAD
-=======
-def service_endpoint(endpoint):
-    # _log = current_app.logger
-    cfgservice.app_logger.info('At the "{}" endpoint'.format(endpoint.name))
-
-    http_info = {
-        "headers": {
-            k: v for k, v in request.headers.items(lower=True) if k not in IGNORE
-        },
-        "method": request.method,
-        "url": request.url,
-        # name is not unique
-        "cookie": [{"name": k, "value": v} for k, v in request.cookies.items()],
-    }
-    cfgservice.app_logger.info(f"http_info: {http_info}")
-
-    if endpoint.name == "credential":
-        try:
-            accessToken = http_info["headers"]["authorization"][7:]
-            req_args = request.json
-            req_args["access_token"] = accessToken
-            req_args["oidc_config"] = cfgoidc
-            req_args["aud"] = cfgservice.service_url[:-1]
-            args = endpoint.process_request(req_args)
-
-            if "response_args" in args:
-                if "error" in args["response_args"]:
-                    return (
-                        jsonify(args["response_args"]),
-                        400,
-                        {"Content-Type": "application/json"},
-                    )
-                response = args["response_args"]
-            if "encrypted_response" in args:
-                response = make_response(args["encrypted_response"])
-                response.headers["Content-Type"] = "application/jwt"
-                return response
-            else:
-                if isinstance(args, ResponseMessage) and "error" in args:
-                    cfgservice.app_logger.error("Error response: {}".format(args))
-                    response = make_response(args.to_json(), 400)
-                else:
-                    response = do_response(endpoint, args, **args)
-            return response
-        except Exception as err:
-            message = traceback.format_exception(*sys.exc_info())
-            cfgservice.app_logger.error(message)
-            err_msg = ResponseMessage(
-                error="invalid_request", error_description=str(err)
-            )
-            return make_response(err_msg.to_json(), 400)
-
-    if endpoint.name == "notification":
-        try:
-            accessToken = http_info["headers"]["authorization"][7:]
-            req_args = request.json
-            req_args["access_token"] = accessToken
-            req_args["oidc_config"] = cfgoidc
-            _resp = endpoint.process_request(req_args)
-
-            if isinstance(_resp, ResponseMessage) and "error" in _resp:
-                cfgservice.app_logger.error("Error response: {}".format(_resp))
-                _resp = make_response(_resp.to_json(), 400)
-
-        except Exception as err:
-            cfgservice.app_logger.error(err)
-            return make_response(
-                json.dumps({"error": "invalid_request", "error_description": str(err)}),
-                400,
-            )
-
-        return _resp
-
-    if endpoint.name == "nonce":
-        try:
-            req_args = {}
-            req_args["key_path"] = cfgservice.nonce_key
-            req_args["iss"] = cfgservice.service_url[:-1]
-            req_args["source_endpoint"] = cfgservice.service_url + "nonce"
-            req_args["aud"] = [cfgservice.service_url + "credential"]
-            _resp = endpoint.process_request(req_args)
-
-            if isinstance(_resp, ResponseMessage) and "error" in _resp:
-                cfgservice.app_logger.error("Error response: {}".format(_resp))
-                _resp = make_response(_resp.to_json(), 400)
-
-        except Exception as err:
-            cfgservice.app_logger.error(err)
-            return make_response(
-                json.dumps({"error": "invalid_request", "error_description": str(err)}),
-                400,
-            )
-
-        return _resp
-
-    if endpoint.name == "deferred_credential":
-        try:
-            accessToken = http_info["headers"]["authorization"][7:]
-            req_args = request.json
-            req_args["access_token"] = accessToken
-            req_args["oidc_config"] = cfgoidc
-            args = endpoint.process_request(req_args)
-            if "response_args" in args:
-                if "error" in args["response_args"]:
-                    return (
-                        jsonify(args["response_args"]),
-                        400,
-                        {"Content-Type": "application/json"},
-                    )
-                response = args["response_args"]
-
-            elif "encrypted_response" in args:
-                response = make_response(args["encrypted_response"])
-                response.headers["Content-Type"] = "application/jwt"
-                return response
-
-            else:
-                if isinstance(args, ResponseMessage) and "error" in args:
-                    cfgservice.app_logger.error("Error response: {}".format(args))
-                    response = make_response(args.to_json(), 400)
-                else:
-                    response = do_response(endpoint, args, **args)
-            return response
-
-        except Exception as err:
-            cfgservice.app_logger.error(err)
-            return make_response(
-                json.dumps({"error": "invalid_request", "error_description": str(err)}),
-                400,
-            )
-
-    if request.method == "GET":
-        try:
-            args = request.args.to_dict()
-            if "client_id" in args:
-                args["client_id"] = args["client_id"].split(".")[0]
-            req_args = endpoint.parse_request(args, http_info=http_info)
-        except ClientAuthenticationError as err:
-            cfgservice.app_logger.error(err)
-            return make_response(
-                json.dumps(
-                    {"error": "unauthorized_client", "error_description": str(err)}
-                ),
-                401,
-            )
-        except Exception as err:
-            cfgservice.app_logger.error(err)
-            return make_response(
-                json.dumps({"error": "invalid_request", "error_description": str(err)}),
-                400,
-            )
-    else:
-        if request.data:
-            if isinstance(request.data, str):
-                req_args = request.data
-            else:
-                req_args = request.data.decode()
-        else:
-            req_args = dict([(k, v) for k, v in request.form.items()])
-        try:
-            req_args = endpoint.parse_request(req_args, http_info=http_info)
-        except Exception as err:
-            cfgservice.app_logger.error(err)
-            err_msg = ResponseMessage(
-                error="invalid_request", error_description=str(err)
-            )
-            return make_response(err_msg.to_json(), 400)
-
-    if isinstance(req_args, ResponseMessage) and "error" in req_args:
-        cfgservice.app_logger.error("Error response: {}".format(req_args))
-        _resp = make_response(req_args.to_json(), 400)
-        if request.method == "POST":
-            _resp.headers["Content-type"] = "application/json"
-        return _resp
-    try:
-        cfgservice.app_logger.error("request: {}".format(req_args))
-        if isinstance(endpoint, Token):
-            args = endpoint.process_request(
-                AccessTokenRequest(**req_args), http_info=http_info, issue_refresh=True
-            )
-        else:
-            args = endpoint.process_request(
-                request=req_args, http_info=http_info, oidc_config=cfgoidc
-            )
-    except Exception as err:
-        message = traceback.format_exception(*sys.exc_info())
-        cfgservice.app_logger.error(message)
-        err_msg = ResponseMessage(error="invalid_request", error_description=str(err))
-        return make_response(err_msg.to_json(), 400)
-
-    # _log.info("Response args: {}".format(args))
-
-    # "pushed_authorization"
-    if (
-        endpoint.name == "pushed_authorization"
-        and "http_response" in args
-        and "request_uri" in args["http_response"]
-        and "expires_in" in args["http_response"]
-    ):
-        parRequests[args["http_response"]["request_uri"]] = {
-            "req_args": req_args.to_dict(),
-            "expires": args["http_response"]["expires_in"]
-            + int(datetime.timestamp(datetime.now())),
-        }
-
-        return make_response(args["http_response"], 201)
-
-    if "redirect_location" in args:
-        return redirect(args["redirect_location"])
-    if "http_response" in args:
-        return make_response(args["http_response"], 200)
-
-    response = do_response(endpoint, req_args, **args)
-    return response
-
-
->>>>>>> 116f6481
 @oidc.errorhandler(werkzeug.exceptions.BadRequest)
 def handle_bad_request(e):
     return "bad request!", 400