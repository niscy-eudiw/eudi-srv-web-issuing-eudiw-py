# coding: latin-1
###############################################################################
# Copyright (c) 2023 European Commission
#
# Licensed under the Apache License, Version 2.0 (the "License");
# you may not use this file except in compliance with the License.
# You may obtain a copy of the License at
#
#    http://www.apache.org/licenses/LICENSE-2.0
#
# Unless required by applicable law or agreed to in writing, software
# distributed under the License is distributed on an "AS IS" BASIS,
# WITHOUT WARRANTIES OR CONDITIONS OF ANY KIND, either express or implied.
# See the License for the specific language governing permissions and
# limitations under the License.
#
###############################################################################
"""
This validate_vp_token.py file contains functions related to validate VP Token.

"""
from pycose.messages import Sign1Message
from pycose.headers import X5chain
import base64
from pycose.messages import Sign1Message
import cbor2
from pycose.keys import EC2Key

from cryptography.hazmat.backends import default_backend
from cryptography.hazmat.primitives.asymmetric import ec
from cryptography import x509
import datetime
import hashlib
from . import trusted_CAs


def validate_vp_token(response_json, credentials_requested):
    """
    Validate VP token, checking document and presentation_submission attributes
    """

    auth_request_values = {
        "definition_id": "32f54163-7166-48f1-93d8-ff217bdb0653",
        "id": "eu.europa.ec.eudi.pid.1",
        "input_descriptor": [
            "family_name",
            "given_name",
            "birth_date",
            "age_over_18",
            "issuing_authority",
            "issuing_country",
        ],
    }

    if "vp_token" not in response_json:
<<<<<<< HEAD
        return True, "The path value from presentation_submission is not valid."

    if "query_0" not in response_json["vp_token"]:
    if "vp_token" not in response_json:
        return True, "The path value from presentation_submission is not valid."

    if "query_0" not in response_json["vp_token"]:
        return True, "The path value from presentation_submission is not valid."

    mdoc = response_json["vp_token"]["query_0"][0]
    mdoc_ver = None
    mdoc = response_json["vp_token"]["query_0"][0]
    mdoc_ver = None

    try:
        mdoc_ver = base64.urlsafe_b64decode(mdoc)
    try:
        mdoc_ver = base64.urlsafe_b64decode(mdoc)

    except:
        mdoc_ver = base64.urlsafe_b64decode(mdoc + "==")
    except:
        mdoc_ver = base64.urlsafe_b64decode(mdoc + "==")

    mdoc_cbor = cbor2.decoder.loads(mdoc_ver)
    mdoc_cbor = cbor2.decoder.loads(mdoc_ver)

    if mdoc_cbor["status"] != 0:
    if mdoc_cbor["status"] != 0:

        return True, "Status invalid:" + str(mdoc_cbor["status"])
        return True, "Status invalid:" + str(mdoc_cbor["status"])

    print("\nmdoc_cbor: ", mdoc_cbor)

    error, errorMsg = validate_certificate(mdoc_cbor["documents"][0])

    if error == False:
    if error == False:

        return True, errorMsg
        return True, errorMsg

    # Validate values received are the same values requested
    # namespaces = mdoc_cbor["documents"][0]["issuerSigned"]["nameSpaces"]

    # attributes_requested = []

    """ for id in credentials_requested:
        for doctype in cfgservice.dynamic_issuing[id]:
            for namespace in cfgservice.dynamic_issuing[id][doctype]:
                for attribute in cfgservice.dynamic_issuing[id][doctype][namespace]:
                    attributes_requested.append(attribute) """

    # attributes_requested = auth_request_values["input_descriptor"]
    """ attributes_received = []

    for n in namespaces.keys():
        l = []
        for e in namespaces[n]:  # e is a CBORTag
            val = cbor2.decoder.loads(e.value)
            id = val["elementIdentifier"]
            attributes_received.append(id)

    if len(attributes_received) != len(attributes_requested):

        if set(attributes_received).issubset(set(attributes_requested)):

            # missing_attributes = list(set(attributes_requested) - set(attributes_received))
            return True, "Missing attributes"  # missing_attributes
        else:
            return True, "There are values that weren't requested."

    if all(x in attributes_requested for x in attributes_received) and all(
        x in attributes_received for x in attributes_requested
    ):

        return False, "" """
=======
        return True, "The path value from presentation_submission is not valid."

    if "query_0" not in response_json["vp_token"]:
        return True, "The path value from presentation_submission is not valid."

    mdoc = response_json["vp_token"]["query_0"][0]
    mdoc_ver = None

    try:
        mdoc_ver = base64.urlsafe_b64decode(mdoc)

    except:
        mdoc_ver = base64.urlsafe_b64decode(mdoc + "==")

    mdoc_cbor = cbor2.decoder.loads(mdoc_ver)

    if mdoc_cbor["status"] != 0:

        return True, "Status invalid:" + str(mdoc_cbor["status"])

    error, errorMsg = validate_certificate(mdoc_cbor["documents"][0])

    if error == False:

        return True, errorMsg
>>>>>>> aeaaa8bc

    return False, ""


def validate_certificate(mdoc):
    """
    Function to validate certificate in MSO Header, the siganture and digests

    """

    certificate_data = mdoc["issuerSigned"]["issuerAuth"]

    tagged_data = cbor2.CBORTag(18, certificate_data)
    message = Sign1Message.decode(cbor2.dumps(tagged_data))

    payload = message.payload
    protected = message.phdr
    unprotected = message.uhdr
    signature = message.signature

    # Certificate
    certificate = x509.load_der_x509_certificate(
        unprotected[X5chain], default_backend()
    )

    # Validate Certificate (MSO Header)
    if certificate.issuer not in trusted_CAs:

        return False, "Certificate wasn't emitted by a Trusted CA "

    else:

        public_key_CA = trusted_CAs[certificate.issuer]["public_key"]

        x = (
            certificate.public_key()
            .public_numbers()
            .x.to_bytes(
                (certificate.public_key().public_numbers().x.bit_length() + 7)
                // 8,  # Number of bytes needed
                "big",  # Byte order
            )
        )

        y = (
            certificate.public_key()
            .public_numbers()
            .y.to_bytes(
                (certificate.public_key().public_numbers().y.bit_length() + 7)
                // 8,  # Number of bytes needed
                "big",  # Byte order
            )
        )

        ec_key = EC2Key(x=x, y=y, crv=1)

        try:
            public_key_CA.verify(
                certificate.signature,
                certificate.tbs_certificate_bytes,
                ec.ECDSA(certificate.signature_hash_algorithm),
            )
        except:
            return False, "Certificate wasn't emitted by a Trusted CA "

        message.key = ec_key

        not_valid_after = trusted_CAs[certificate.issuer]["not_valid_after"].replace(
            tzinfo=datetime.timezone.utc
        )
        not_valid_before = trusted_CAs[certificate.issuer]["not_valid_before"].replace(
            tzinfo=datetime.timezone.utc
        )
        now = datetime.datetime.now(datetime.timezone.utc)

        if now < not_valid_before or not_valid_after < now:

            return False, "Certificate not valid"

        try:
            message.verify_signature()

        except Exception as e:
            return False, "Signature not valid"

    # Validate payload
    payload_decoded = cbor2.decoder.loads(cbor2.decoder.loads(payload).value)

    namespaces = mdoc["issuerSigned"]["nameSpaces"]

    doctype_MSO = payload_decoded["docType"]

    if doctype_MSO != mdoc["docType"]:
        return False, "Doctype from MSO not equal to doctype in document"

    algorithm = payload_decoded["digestAlgorithm"]

    # Validate Digests
    for n in namespaces.keys():
        i = 0
        for e in namespaces[n]:
            new_cbor_tag = cbor2.CBORTag(e.tag, e.value)

            if algorithm == "SHA-256":
                calculated_digest = hashlib.sha256(cbor2.dumps(new_cbor_tag)).digest()

            elif algorithm == "SHA-512":
                calculated_digest = hashlib.sha512(cbor2.dumps(new_cbor_tag)).digest()

            for digests in payload_decoded["valueDigests"][n].values():

                if calculated_digest == digests:
                    i += 1
                    break

        if i != len(namespaces[n]):
            return (
                False,
                "Missing digests or there aren't enough digests that correspond to the values in document",
            )

    # Validity Info
    ValidityInfo = payload_decoded["validityInfo"]

    signed = ValidityInfo["signed"]
    validFrom = ValidityInfo["validFrom"]
    validUntil = ValidityInfo["validUntil"]

    if signed < not_valid_before or not_valid_after < signed:
        return False, "Signed date isn't within validity period of the certificate"

    now = datetime.datetime.now(datetime.timezone.utc)

    if now < validFrom or validUntil < now:

        return False, "Period defined in ValidityInfo is invalid"

    return True, ""<|MERGE_RESOLUTION|>--- conflicted
+++ resolved
@@ -53,7 +53,6 @@
     }
 
     if "vp_token" not in response_json:
-<<<<<<< HEAD
         return True, "The path value from presentation_submission is not valid."
 
     if "query_0" not in response_json["vp_token"]:
@@ -89,6 +88,7 @@
 
     print("\nmdoc_cbor: ", mdoc_cbor)
 
+    error, errorMsg = validate_certificate(mdoc_cbor["documents"][0])
     error, errorMsg = validate_certificate(mdoc_cbor["documents"][0])
 
     if error == False:
@@ -132,33 +132,6 @@
     ):
 
         return False, "" """
-=======
-        return True, "The path value from presentation_submission is not valid."
-
-    if "query_0" not in response_json["vp_token"]:
-        return True, "The path value from presentation_submission is not valid."
-
-    mdoc = response_json["vp_token"]["query_0"][0]
-    mdoc_ver = None
-
-    try:
-        mdoc_ver = base64.urlsafe_b64decode(mdoc)
-
-    except:
-        mdoc_ver = base64.urlsafe_b64decode(mdoc + "==")
-
-    mdoc_cbor = cbor2.decoder.loads(mdoc_ver)
-
-    if mdoc_cbor["status"] != 0:
-
-        return True, "Status invalid:" + str(mdoc_cbor["status"])
-
-    error, errorMsg = validate_certificate(mdoc_cbor["documents"][0])
-
-    if error == False:
-
-        return True, errorMsg
->>>>>>> aeaaa8bc
 
     return False, ""
 
