--- conflicted
+++ resolved
@@ -1100,21 +1100,15 @@
                 cleaned_data["nationalities"] = cleaned_data[item]
             else:
                 cleaned_data[item] = grouped[item]
-<<<<<<< HEAD
                 cleaned_data["nationalities"] = cleaned_data[item]
 
         elif item == "place_of_birth":
             if isinstance(grouped[item], list):
-=======
-        
-        elif item == "place_of_birth":
-            if isinstance(grouped[item],list):
->>>>>>> c2cd64f0
+
                 joined_places = {}
                 for d in grouped[item]:
                     joined_places.update(d)
                 cleaned_data[item] = joined_places
-<<<<<<< HEAD
 
         elif item == "address":
             if isinstance(grouped[item], list):
@@ -1137,8 +1131,6 @@
         elif item == "age_equal_or_over" and isinstance(grouped[item], list):
             cleaned_data[item] = grouped[item][0]
 
-=======
->>>>>>> c2cd64f0
         elif item == "portrait":
             if grouped[item] == "Port1":
                 cleaned_data["portrait"] = cfgserv.portrait1
