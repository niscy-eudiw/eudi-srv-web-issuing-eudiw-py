--- conflicted
+++ resolved
@@ -16,6 +16,7 @@
 #
 ###############################################################################
 """
+The PID Issuer Web service is a component of the PID Provider backend.
 The PID Issuer Web service is a component of the PID Provider backend.
 Its main goal is to issue the PID and MDL in cbor/mdoc (ISO 18013-5 mdoc) and SD-JWT format.
 
@@ -84,11 +85,7 @@
 
     (b, l) = validate_mandatory_args(
         request.json,
-<<<<<<< HEAD
         ["country", "credential_metadata", "device_publickey", "data"],
-=======
-        ["version", "country", "credential_metadata", "device_publickey", "data"],
->>>>>>> 116f6481
     )
     if not b:  # nota all mandatory args are present
         return jsonify(
@@ -99,14 +96,6 @@
             }
         )
 
-<<<<<<< HEAD
-=======
-    if request.json["version"] not in cfgservice.getpid_or_mdl_response_field:
-        return jsonify(
-            {"error_code": 13, "error_message": cfgservice.error_list["13"], "mdoc": ""}
-        )
-
->>>>>>> 116f6481
     if request.json["country"] not in cfcountries.supported_countries:
         return jsonify(
             {
@@ -163,18 +152,6 @@
                     }
                 )
 
-<<<<<<< HEAD
-=======
-    if not b:  # nota all mandatory args are present
-        return jsonify(
-            {
-                "error_code": 401,
-                "error_message": cfgservice.error_list["401"],
-                "mdoc": "",
-            }
-        )
-
->>>>>>> 116f6481
     base64_mdoc = mdocFormatter(
         request.json["data"],
         request.json["credential_metadata"],
